name: Chipdb builder

on:
  # Trigger the workflow on push or pull request,
  # but only for the main branch
  push:
    branches:
      - master
    tags:
      - '*'
  pull_request:

env:
  APICULA_IMAGE: pepijndevos/apicula:1.9.8

jobs:
  gw1n1:
    runs-on: ubuntu-latest
    steps:
    - uses: actions/checkout@v4
    - name: Build gw1n-1 chipdb
      run: |
        docker pull ${{ env.APICULA_IMAGE }}
        docker run -v $(pwd):/usr/src/apicula ${{ env.APICULA_IMAGE }} make apycula/GW1N-1.pickle
    - name: Archive artifact
      uses: actions/upload-artifact@v4
      with:
          name: gw1n-1-chipdb
          path: apycula/GW1N-1.pickle
    - name: Archive stage artifact
      uses: actions/upload-artifact@v4
      with:
          name: gw1n-1-stage
          path: GW1N-1*
  gw1nz1:
    runs-on: ubuntu-latest
    steps:
    - uses: actions/checkout@v4
    - name: Build gw1nz-1 chipdb
      run: |
        docker pull ${{ env.APICULA_IMAGE }}
        docker run -v $(pwd):/usr/src/apicula ${{ env.APICULA_IMAGE }} make apycula/GW1NZ-1.pickle
    - name: Archive artifact
      uses: actions/upload-artifact@v4
      with:
          name: gw1nz-1-chipdb
          path: apycula/GW1NZ-1.pickle
    - name: Archive stage artifact
      uses: actions/upload-artifact@v4
      with:
          name: gw1nz-1-stage
          path: GW1NZ-1*
  gw1n9:
    runs-on: ubuntu-latest
    steps:
    - uses: actions/checkout@v4
    - name: Build gw1n-9 chipdb
      run: |
        docker pull ${{ env.APICULA_IMAGE }}
        docker run -v $(pwd):/usr/src/apicula ${{ env.APICULA_IMAGE }} make apycula/GW1N-9.pickle
    - name: Archive artifact
      uses: actions/upload-artifact@v4
      with:
          name: gw1n-9-chipdb
          path: apycula/GW1N-9.pickle
    - name: Archive stage artifact
      uses: actions/upload-artifact@v4
      with:
          name: gw1n-9-stage
          path: GW1N-9*
  gw1n9c:
    runs-on: ubuntu-latest
    steps:
    - uses: actions/checkout@v4
    - name: Build gw1n-9c chipdb
      run: |
        docker pull ${{ env.APICULA_IMAGE }}
        docker run -v $(pwd):/usr/src/apicula ${{ env.APICULA_IMAGE }} make apycula/GW1N-9C.pickle
    - name: Archive artifact
      uses: actions/upload-artifact@v4
      with:
          name: gw1n-9c-chipdb
          path: apycula/GW1N-9C.pickle
    - name: Archive stage artifact
      uses: actions/upload-artifact@v4
      with:
          name: gw1n-9c-stage
          path: GW1N-9C*
  gw1n4:
    runs-on: ubuntu-latest
    steps:
    - uses: actions/checkout@v4
    - name: Build gw1n-4 chipdb
      run: |
        docker pull ${{ env.APICULA_IMAGE }}
        docker run -v $(pwd):/usr/src/apicula ${{ env.APICULA_IMAGE }} make apycula/GW1N-4.pickle
    - name: Archive artifact
      uses: actions/upload-artifact@v4
      with:
          name: gw1n-4-chipdb
          path: apycula/GW1N-4.pickle
    - name: Archive stage artifact
      uses: actions/upload-artifact@v4
      with:
          name: gw1n-4-stage
          path: GW1N-4*
<<<<<<< HEAD
=======
  gw1ns2:
    runs-on: ubuntu-latest
    steps:
    - uses: actions/checkout@v4
    - name: Build gw1ns-2 chipdb
      run: |
        docker pull ${{ env.APICULA_IMAGE }}
        docker run -v $(pwd):/usr/src/apicula ${{ env.APICULA_IMAGE }} make apycula/GW1NS-2.pickle
    - name: Archive artifact
      uses: actions/upload-artifact@v4
      with:
          name: gw1ns-2-chipdb
          path: apycula/GW1NS-2.pickle
    - name: Archive stage artifact
      uses: actions/upload-artifact@v4
      with:
          name: gw1ns-2-stage
          path: GW1NS-2*
>>>>>>> 0b5fc57d
  gw1ns4:
    runs-on: ubuntu-latest
    steps:
    - uses: actions/checkout@v4
    - name: Build gw1ns-4 chipdb
      run: |
        docker pull ${{ env.APICULA_IMAGE }}
        docker run -v $(pwd):/usr/src/apicula ${{ env.APICULA_IMAGE }} make apycula/GW1NS-4.pickle
    - name: Archive artifact
      uses: actions/upload-artifact@v4
      with:
          name: gw1ns-4-chipdb
          path: apycula/GW1NS-4.pickle
    - name: Archive stage artifact
      uses: actions/upload-artifact@v4
      with:
          name: gw1ns-4-stage
          path: GW1NS-4*
  gw2a18:
    runs-on: ubuntu-latest
    steps:
    - uses: actions/checkout@v4
    - name: Build gw2a-18 chipdb
      run: |
        docker pull ${{ env.APICULA_IMAGE }}
        docker run -v $(pwd):/usr/src/apicula ${{ env.APICULA_IMAGE }} make apycula/GW2A-18.pickle
    - name: Archive artifact
      uses: actions/upload-artifact@v4
      with:
          name: gw2a-18-chipdb
          path: apycula/GW2A-18.pickle
    - name: Archive stage artifact
      uses: actions/upload-artifact@v4
      with:
          name: gw2a-18-stage
          path: GW2A-18*
  gw2a18c:
    runs-on: ubuntu-latest
    steps:
    - uses: actions/checkout@v4
    - name: Build gw2a-18c chipdb
      run: |
        docker pull ${{ env.APICULA_IMAGE }}
        docker run -v $(pwd):/usr/src/apicula ${{ env.APICULA_IMAGE }} make apycula/GW2A-18C.pickle
    - name: Archive artifact
      uses: actions/upload-artifact@v4
      with:
          name: gw2a-18c-chipdb
          path: apycula/GW2A-18C.pickle
    - name: Archive stage artifact
      uses: actions/upload-artifact@v4
      with:
          name: gw2a-18C-stage
          path: GW2A-18C*
  pypi:
    runs-on: ubuntu-latest
    needs: [gw1n1, gw1nz1, gw1n9, gw1n9c, gw1n4, gw1ns4, gw2a18, gw2a18c]
    steps:
    - uses: actions/checkout@v4
    - name: Download gw1n-1 chipdb
      uses: actions/download-artifact@v4
      with:
        name: gw1n-1-chipdb
        path: apycula
    - name: Download gw1nz-1 chipdb
      uses: actions/download-artifact@v4
      with:
        name: gw1nz-1-chipdb
        path: apycula
    - name: Download gw1n-4 chipdb
      uses: actions/download-artifact@v4
      with:
        name: gw1n-4-chipdb
        path: apycula
    - name: Download gw1n-9 chipdb
      uses: actions/download-artifact@v4
      with:
        name: gw1n-9-chipdb
        path: apycula
    - name: Download gw1n-9c chipdb
      uses: actions/download-artifact@v4
      with:
        name: gw1n-9c-chipdb
        path: apycula
    - name: Download gw1ns-4 chipdb
      uses: actions/download-artifact@v4
      with:
        name: gw1ns-4-chipdb
        path: apycula
    - name: Download gw2a-18 chipdb
      uses: actions/download-artifact@v4
      with:
        name: gw2a-18-chipdb
        path: apycula
    - name: Download gw2a-18c chipdb
      uses: actions/download-artifact@v4
      with:
        name: gw2a-18c-chipdb
        path: apycula
    - name: Set up Python
      uses: actions/setup-python@v5
      with:
        python-version: '3.8'
    - name: Install and build
      run: |
        python -m pip install --upgrade pip
        pip install setuptools==61.0 wheel twine
        python setup.py --version
        python setup.py sdist bdist_wheel
        # Validate that the resulting wheel can be executed
        pip install dist/Apycula-$(python setup.py --version)-py3-none-any.whl
        gowin_pack --help
    - name: Archive artifact
      uses: actions/upload-artifact@v4
      with:
          name: python-dist
          path: dist
    - name: Publish to Pypi
      if: startsWith(github.ref, 'refs/tags')
      env:
        TWINE_USERNAME: __token__
        TWINE_PASSWORD: ${{ secrets.PYPI_TOKEN }}
      run: |
        twine upload --verbose dist/*
    - name: Pack release data
      if: startsWith(github.ref, 'refs/heads/master')
      run: |
        tar cvfz linux-x64-gowin-data.tgz apycula/*.pickle
    - name: Upload to oss-cad-suite
      uses: ncipollo/release-action@v1
      if: hashFiles('linux-x64-gowin-data.tgz') != ''
      with:
        allowUpdates: True
        prerelease: True
        omitBody: True
        omitBodyDuringUpdate: True
        omitNameDuringUpdate: True
        tag: 0.0.0.dev
        artifacts: "linux-x64-gowin-data.tgz"
        token: ${{ secrets.GITHUB_TOKEN }}

  example:
    runs-on: ubuntu-latest
    needs: [pypi]
    strategy:
      fail-fast: false
      matrix:
        yosys: [main, v0.53]
        nextpnr: [master, nextpnr-0.8]
    steps:
    - uses: actions/checkout@v4
    - name: Download python package
      uses: actions/download-artifact@v4
      with:
        name: python-dist
        path: dist
    - name: Set up Python
      uses: actions/setup-python@v5
      id: pysetup
      with:
        python-version: '3.9'
    - name: Install and build
      run: |
        pip install dist/*.whl
        # pip install apycula
        git clone https://github.com/YosysHQ/yosys.git
        git clone https://github.com/YosysHQ/nextpnr.git
        sudo apt-get update
        sudo apt-get install build-essential clang bison flex \
          libreadline-dev gawk tcl-dev libffi-dev git \
          graphviz xdot pkg-config python3 libboost-system-dev \
          libboost-python-dev libboost-filesystem-dev zlib1g-dev \
          libboost-thread-dev libboost-program-options-dev libboost-iostreams-dev libboost-dev \
          libeigen3-dev
        cd yosys
        git checkout ${{ matrix.yosys }}
        git submodule update --init --recursive
        make config-gcc
        make -j$(nproc)
        sudo make install
        cd ../nextpnr
        git checkout ${{ matrix.nextpnr }}
        git submodule update --init --recursive
        mkdir -p build
        cd build
        cmake .. -DBUILD_PYTHON=OFF -DARCH="himbaechel" -DHIMBAECHEL_UARCH=gowin -DHIMBAECHEL_GOWIN_DEVICES="all" -DPython3_EXECUTABLE=${{ steps.pysetup.outputs.python-path }}
        make -j$(nproc)
        sudo make install
        cd ../../examples
        make -j$(nproc) all
    - name: Archive artifact
      uses: actions/upload-artifact@v4
      with:
          name: examples-${{ matrix.yosys }}-${{ matrix.nextpnr }}
          path: examples
    - name: Do sanity check
      run: |
        cd examples
        make -j$(nproc) unpacked
        for f in *-unpacked.v; do
          yosys -p "read_verilog $f; read_verilog -lib +/gowin/cells_sim.v; clean -purge; select -assert-any t:DFF*; select -assert-any t:*BUF;";
        done<|MERGE_RESOLUTION|>--- conflicted
+++ resolved
@@ -104,27 +104,6 @@
       with:
           name: gw1n-4-stage
           path: GW1N-4*
-<<<<<<< HEAD
-=======
-  gw1ns2:
-    runs-on: ubuntu-latest
-    steps:
-    - uses: actions/checkout@v4
-    - name: Build gw1ns-2 chipdb
-      run: |
-        docker pull ${{ env.APICULA_IMAGE }}
-        docker run -v $(pwd):/usr/src/apicula ${{ env.APICULA_IMAGE }} make apycula/GW1NS-2.pickle
-    - name: Archive artifact
-      uses: actions/upload-artifact@v4
-      with:
-          name: gw1ns-2-chipdb
-          path: apycula/GW1NS-2.pickle
-    - name: Archive stage artifact
-      uses: actions/upload-artifact@v4
-      with:
-          name: gw1ns-2-stage
-          path: GW1NS-2*
->>>>>>> 0b5fc57d
   gw1ns4:
     runs-on: ubuntu-latest
     steps:

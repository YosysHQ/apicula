--- conflicted
+++ resolved
@@ -143,11 +143,7 @@
 
 # HCLK section inputs
 hclknames.update({
-<<<<<<< HEAD
     6: 'HCLK_BANK_OUT0', 7: 'HCLK_BANK_OUT1', 10: 'HCLK0_SECT0_IN', 11: 'HCLK0_SECT1_IN', 12: 'HCLK1_SECT0_IN', 13: 'HCLK1_SECT1_IN'
-=======
-    10: 'HCLK0_SECT0_IN', 11: 'HCLK0_SECT1_IN', 12: 'HCLK1_SECT0_IN', 13: 'HCLK1_SECT1_IN'
->>>>>>> 1c507c2c
 })
 
 # Bypass connections from HCLK_IN to HCLK_OUT

from dataclasses import dataclass, field
from typing import Dict, List, Set, Tuple, Union, ByteString
from itertools import chain
import re
from functools import reduce
from collections import namedtuple
import numpy as np
import apycula.fuse_h4x as fuse
from apycula.wirenames import wirenames, clknames, clknumbers
from apycula import pindef

# the character that marks the I/O attributes that come from the nextpnr
mode_attr_sep = '&'

# represents a row, column coordinate
# can be either tiles or bits within tiles
Coord = Tuple[int, int]

@dataclass
class Bel:
    """Respresents a Basic ELement
    with the specified modes mapped to bits
    and the specified portmap"""
    # there can be zero or more flags
    flags: Dict[Union[int, str], Set[Coord]] = field(default_factory=dict)
    # this Bel is IOBUF and needs routing to become IBUF or OBUF
    simplified_iob: bool = field(default = False)
    # differential signal capabilities info
    is_diff:      bool = field(default = False)
    is_true_lvds: bool = field(default = False)
    is_diff_p:    bool = field(default = False)
    # there can be only one mode, modes are exclusive
    modes: Dict[Union[int, str], Set[Coord]] = field(default_factory=dict)
    portmap: Dict[str, str] = field(default_factory=dict)

    @property
    def mode_bits(self):
        return set().union(*self.modes.values())

@dataclass
class Tile:
    """Represents all the configurable features
    for this specific tile type"""
    width: int
    height: int
    # At the time of packing/unpacking the information about the types of cells
    # is already lost, it is critical to work through the 'logicinfo' table so
    # store it.
    ttyp: int
    # a mapping from dest, source wire to bit coordinates
    pips: Dict[str, Dict[str, Set[Coord]]] = field(default_factory=dict)
    clock_pips: Dict[str, Dict[str, Set[Coord]]] = field(default_factory=dict)
    # fuses to disable the long wire columns. This is the table 'alonenode[6]' in the vendor file
    # {dst: ({src}, {bits})}
    alonenode_6: Dict[str, Tuple[Set[str], Set[Coord]]] = field(default_factory=dict)
    # always-connected dest, src aliases
    aliases: Dict[str, str] = field(default_factory=dict)
    # a mapping from bel type to bel
    bels: Dict[str, Bel] = field(default_factory=dict)

@dataclass
class Device:
    # a grid of tiles
    grid: List[List[Tile]] = field(default_factory=list)
    timing: Dict[str, Dict[str, List[float]]] = field(default_factory=dict)
    packages: Dict[str, Tuple[str, str, str]] = field(default_factory=dict)
    # {variant: {package: {pin#: (pin_name, [cfgs])}}}
    pinout: Dict[str, Dict[str, Dict[str, Tuple[str, List[str]]]]] = field(default_factory=dict)
    pin_bank: Dict[str, int] = field(default_factory = dict)
    cmd_hdr: List[ByteString] = field(default_factory=list)
    cmd_ftr: List[ByteString] = field(default_factory=list)
    template: np.ndarray = None
    # allowable values of bel attributes
    # {table_name: [(attr_id, attr_value)]}
    logicinfo: Dict[str, List[Tuple[int, int]]] = field(default_factory=dict)
    # fuses for a pair of the "features" (or pairs of parameter values)
    # {ttype: {table_name: {(feature_A, feature_B): {bits}}}
    shortval: Dict[int, Dict[str, Dict[Tuple[int, int], Set[Coord]]]] = field(default_factory=dict)
    # fuses for 16 of the "features"
    # {ttype: {table_name: {(feature_0, feature_1, ..., feature_15): {bits}}}
    longval: Dict[int, Dict[str, Dict[Tuple[int, int, int, int, int, int, int, int, int, int, int, int, int, int, int, int], Set[Coord]]]] = field(default_factory=dict)
    # always-connected dest, src aliases
    aliases: Dict[Tuple[int, int, str], Tuple[int, int, str]] = field(default_factory=dict)
    # nodes - always connected wires (for Himbaechel arch)
    nodes: Dict[str, List[Tuple[int, int, str]]] = field(default_factory = dict)

    # for Himbaechel arch
    # nodes - always connected wires {node_name: {(row, col, wire_name)}}
    nodes: Dict[str, Set[Tuple[int, int, str]]] = field(default_factory = dict)
    # external clock pins [(row, col, bel_num)]
    clk_pins: List[Tuple[int, int, int, str]] = field(default_factory = list)

    @property
    def rows(self):
        return len(self.grid)

    @property
    def cols(self):
        return len(self.grid[0])

    @property
    def height(self):
        return sum(row[0].height for row in self.grid)

    @property
    def width(self):
        return sum(tile.width for tile in self.grid[0])

    # XXX consider removing
    @property
    def corners(self):
        # { (row, col) : bank# }
        return {
            (0, 0) : '0',
            (0, self.cols - 1) : '1',
            (self.rows - 1, self.cols - 1) : '2',
            (self.rows - 1, 0) : '3'}

    # Some chips have bits responsible for different banks in the same corner tile.
    # Here stores the correspondence of the bank number to the (row, col) of the tile.
    @property
    def bank_tiles(self):
        # { bank# : (row, col) }
        res = {}
        for pos in self.corners.keys():
            row, col = pos
            for bel in self.grid[row][col].bels.keys():
                if bel[0:4] == 'BANK':
                    res.update({ bel[4:] : pos })
        return res

def unpad(fuses, pad=-1):
    try:
        return fuses[:fuses.index(pad)]
    except ValueError:
        return fuses

def fse_pips(fse, ttyp, table=2, wn=wirenames):
    pips = {}
    if table in fse[ttyp]['wire']:
        for srcid, destid, *fuses in fse[ttyp]['wire'][table]:
            fuses = {fuse.fuse_lookup(fse, ttyp, f) for f in unpad(fuses)}
            if srcid < 0:
                fuses = set()
                srcid = -srcid
            src = wn.get(srcid, str(srcid))
            dest = wn.get(destid, str(destid))
            pips.setdefault(dest, {})[src] = fuses

    return pips

_supported_hclk_wires = {'SPINE2', 'SPINE3', 'SPINE4', 'SPINE5', 'SPINE10', 'SPINE11',
                         'SPINE12', 'SPINE13', 'SPINE16', 'SPINE17', 'SPINE18', 'SPINE19',
                         'VSS', 'VCC', 'PCLKT0', 'PCLKT1', 'PCLKB0', 'PCLKB1',
                         'PCLKL0', 'PCLKL1','PCLKR0', 'PCLKR1',
                         'TBDHCLK0', 'TBDHCLK1', 'TBDHCLK2', 'TBDHCLK3', 'BBDHCLK0',
                         'BBDHCLK1', 'BBDHCLK2', 'BBDHCLK3', 'LBDHCLK0', 'LBDHCLK1',
                         'LBDHCLK2', 'LBDHCLK3', 'RBDHCLK0', 'RBDHCLK1', 'RBDHCLK2',
                         'RBDHCLK3',
                         }
# Some chips at least -9C treat these wires as the same
_xxx_hclk_wires = {'SPINE16': 'SPINE2', 'SPINE18': 'SPINE4'}
def fse_hclk_pips(fse, ttyp, aliases):
    pips = fse_pips(fse, ttyp, table = 48, wn = clknames)
    res = {}
    for dest, src_fuses in pips.items():
        if dest not in _supported_hclk_wires:
            continue
        for src, fuses in src_fuses.items():
            if src in _supported_hclk_wires:
                res.setdefault(dest, {})[src] = fuses
                if src in _xxx_hclk_wires.keys():
                    aliases.update({src: _xxx_hclk_wires[src]})
    return res

def fse_alonenode(fse, ttyp, table = 6):
    pips = {}
    if 'alonenode' in fse[ttyp].keys():
        if table in fse[ttyp]['alonenode']:
            for destid, *tail in fse[ttyp]['alonenode'][table]:
                fuses = {fuse.fuse_lookup(fse, ttyp, f) for f in unpad(tail[-2:])}
                srcs = {wirenames.get(srcid, str(srcid)) for srcid in unpad(tail[:-2])}
                dest = wirenames.get(destid, str(destid))
                pips[dest] = (srcs, fuses)
    return pips

# make PLL bels
def fse_pll(device, fse, ttyp):
    bels = {}
    if device in {'GW1N-1', 'GW1NZ-1'}:
        if ttyp == 88:
            bel = bels.setdefault('RPLLA', Bel())
        elif ttyp == 89:
            bel = bels.setdefault('RPLLB', Bel())
    elif device in {'GW1NS-2'}:
        if ttyp in {87}:
            bel = bels.setdefault('RPLLA', Bel())
    elif device in {'GW1NS-4'}:
        if ttyp in {88, 89}:
            bel = bels.setdefault('PLLVR', Bel())
    elif device == 'GW1N-4':
        if ttyp in {74, 77}:
            bel = bels.setdefault('RPLLA', Bel())
        elif ttyp in {75, 78}:
            bel = bels.setdefault('RPLLB', Bel())
    elif device in {'GW1N-9C', 'GW1N-9'}:
        if ttyp in {86, 87}:
            bel = bels.setdefault('RPLLA', Bel())
        elif ttyp in {74, 75, 76, 77, 78, 79}:
            bel = bels.setdefault('RPLLB', Bel())
    return bels

# add the ALU mode
# new_mode_bits: string like "0110000010011010"
def add_alu_mode(base_mode, modes, lut, new_alu_mode, new_mode_bits):
    alu_mode = modes.setdefault(new_alu_mode, set())
    alu_mode.update(base_mode)
    for i, bit in enumerate(new_mode_bits):
        if bit == '0':
            alu_mode.update(lut.flags[15 - i])

# also make DFFs, ALUs and shadow RAM
def fse_luts(fse, ttyp):
    data = fse[ttyp]['shortval'][5]

    luts = {}
    for lutn, bit, *fuses in data:
        coord = fuse.fuse_lookup(fse, ttyp, fuses[0])
        bel = luts.setdefault(f"LUT{lutn}", Bel())
        bel.flags[bit] = {coord}

    # dicts are in insertion order
    for num, lut in enumerate(luts.values()):
        lut.portmap = {
            'F': f"F{num}",
            'I0': f"A{num}",
            'I1': f"B{num}",
            'I2': f"C{num}",
            'I3': f"D{num}",
        }

    # main fuse: enable two ALUs in the slice
    # shortval(25/26/27) [1, 0, fuses]
    for cls, fuse_idx in enumerate([25, 26, 27]):
        try:
            data = fse[ttyp]['shortval'][fuse_idx]
        except KeyError:
            continue
        for i in range(2):
            # DFF
            bel = luts.setdefault(f"DFF{cls * 2 + i}", Bel())
            bel.portmap = {
                # D inputs hardwired to LUT F
                'Q'  : f"Q{cls * 2 + i}",
                'CLK': f"CLK{cls}",
                'LSR': f"LSR{cls}", # set/reset
                'CE' : f"CE{cls}", # clock enable
            }

            # ALU
            alu_idx = cls * 2 + i
            bel = luts.setdefault(f"ALU{alu_idx}", Bel())
            mode = set()
            for key0, key1, *fuses in data:
                if key0 == 1 and key1 == 0:
                    for f in (f for f in fuses if f != -1):
                        coord = fuse.fuse_lookup(fse, ttyp, f)
                        mode.update({coord})
                    break
            lut = luts[f"LUT{alu_idx}"]
            # ADD    INIT="0011 0000 1100 1100"
            #              add   0   add  carry
            add_alu_mode(mode, bel.modes, lut, "0",     "0011000011001100")
            # SUB    INIT="1010 0000 0101 1010"
            #              add   0   add  carry
            add_alu_mode(mode, bel.modes, lut, "1",     "1010000001011010")
            # ADDSUB INIT="0110 0000 1001 1010"
            #              add   0   sub  carry
            add_alu_mode(mode, bel.modes, lut, "2",     "0110000010011010")
            add_alu_mode(mode, bel.modes, lut, "hadder", "1111000000000000")
            # NE     INIT="1001 0000 1001 1111"
            #              add   0   sub  carry
            add_alu_mode(mode, bel.modes, lut, "3",     "1001000010011111")
            # GE
            add_alu_mode(mode, bel.modes, lut, "4",     "1001000010011010")
            # LE
            # no mode, just swap I0 and I1
            # CUP
            add_alu_mode(mode, bel.modes, lut, "6",     "1010000010100000")
            # CDN
            add_alu_mode(mode, bel.modes, lut, "7",     "0101000001011111")
            # CUPCDN
            # The functionality of this seems to be the same with SUB
            # add_alu_mode(mode, bel.modes, lut, "8",     "1010000001011010")
            # MULT   INIT="0111 1000 1000 1000"
            #
            add_alu_mode(mode, bel.modes, lut, "9",     "0111100010001000")
            # CIN->LOGIC INIT="0000 0000 0000 0000"
            #                   nop   0   nop  carry
            # side effect: clears the carry
            add_alu_mode(mode, bel.modes, lut, "C2L",   "0000000000000000")
            # 1->CIN     INIT="0000 0000 0000 1111"
            #                  nop   0   nop  carry
            add_alu_mode(mode, bel.modes, lut, "ONE2C", "0000000000001111")
            bel.portmap = {
                'COUT': f"COUT{alu_idx}",
                'CIN': f"CIN{alu_idx}",
                'SUM': f"F{alu_idx}",
                'I0': f"A{alu_idx}",
                'I1': f"B{alu_idx}",
                'I3': f"D{alu_idx}",
            }

    # main fuse: enable shadow SRAM in the slice
    # shortval(28) [2, 0, fuses]
    if 28 in fse[ttyp]['shortval']:
        for i in range(6):
            bel = luts.setdefault(f"DFF{i}", Bel())
            mode = bel.modes.setdefault("RAM", set())
            for key0, key1, *fuses in fse[ttyp]['shortval'][25+i//2]:
                if key0 < 0:
                    for f in fuses:
                        if f == -1: break
                        coord = fuse.fuse_lookup(fse, ttyp, f)
                        mode.add(coord)

        bel = luts.setdefault(f"RAM16", Bel())
        mode = bel.modes.setdefault("0", set())
        for key0, key1, *fuses in fse[ttyp]['shortval'][28]:
            if key0 == 2 and key1 == 0:
                for f in fuses:
                    if f == -1: break
                    coord = fuse.fuse_lookup(fse, ttyp, f)
                    mode.add(coord)
        bel.portmap = {
            'DI': ("A5", "B5", "C5", "D5"),
            'CLK': "CLK2",
            'WRE': "LSR2",
            'WAD': ("A4", "B4", "C4", "D4"),
            'RAD': tuple(tuple(f"{j}{i}" for i in range(4)) for j in ["A", "B", "C", "D"]),
            'DO': ("F0", "F1", "F2", "F3"),
        }
    return luts

def fse_osc(device, fse, ttyp):
    osc = {}

    if device in {'GW1N-4', 'GW1N-9', 'GW1N-9C', 'GW2A-18'}:
        bel = osc.setdefault(f"OSC", Bel())
    elif device in {'GW1NZ-1', 'GW1NS-4'}:
        bel = osc.setdefault(f"OSCZ", Bel())
    elif device == 'GW1NS-2':
        bel = osc.setdefault(f"OSCF", Bel())
    elif device == 'GW1N-1':
        bel = osc.setdefault(f"OSCH", Bel())
    elif device == 'GW2AN-18':
        bel = osc.setdefault(f"OSCW", Bel())
    elif device == 'GW1N-2':
        bel = osc.setdefault(f"OSCO", Bel())
    else:
        raise Exception(f"Oscillator not yet supported on {device}")
    bel.portmap = {}
    return osc

def set_banks(fse, db):
    # fill the bank# : corner tile table
    w = db.cols - 1
    h = db.rows - 1
    for row, col in [(0, 0), (0, w), (h, 0), (h, w)]:
        ttyp = fse['header']['grid'][61][row][col]
        if 'longval' in fse[ttyp].keys():
            if 37 in fse[ttyp]['longval'].keys():
                for rd in fse[ttyp]['longval'][37]:
                    db.grid[row][col].bels.setdefault(f"BANK{rd[0]}", Bel())

_known_logic_tables = {
            8:  'DCS',
            9:  'GSR',
            10: 'IOLOGIC',
            11: 'IOB',
            12: 'SLICE',
            13: 'BSRAM',
            14: 'DSP',
            15: 'PLL',
            59: 'CFG',
            62: 'OSC',
            63: 'USB',
        }

_known_tables = {
             4: 'CONST',
             5: 'LUT',
            20: 'GSR',
            21: 'IOLOGICA',
            22: 'IOLOGICB',
            23: 'IOBA',
            24: 'IOBB',
            25: 'CLS0',
            26: 'CLS1',
            27: 'CLS2',
            28: 'CLS3',
            35: 'PLL',
            37: 'BANK',
            40: 'IOBC',
            41: 'IOBD',
            42: 'IOBE',
            43: 'IOBF',
            44: 'IOBG',
            45: 'IOBH',
            46: 'IOBI',
            47: 'IOBJ',
            51: 'OSC',
            53: 'DLLDEL0',
            54: 'DLLDEL1',
            56: 'DLL0',
            60: 'CFG',
            64: 'USB',
            66: 'EFLASH',
            68: 'ADC',
            80: 'DLL1',
            82: 'POWERSAVE',
        }

def fse_fill_logic_tables(dev, fse):
    # logicinfo
    for ltable in fse['header']['logicinfo'].keys():
        if ltable in _known_logic_tables.keys():
            table = dev.logicinfo.setdefault(_known_logic_tables[ltable], [])
        else:
            table = dev.logicinfo.setdefault(f"unknown_{ltable}", [])
        for attr, val, _ in fse['header']['logicinfo'][ltable]:
            table.append((attr, val))
    # shortval
    ttypes = {t for row in fse['header']['grid'][61] for t in row}
    for ttyp in ttypes:
        if 'shortval' in fse[ttyp].keys():
            ttyp_rec = dev.shortval.setdefault(ttyp, {})
            for stable in fse[ttyp]['shortval'].keys():
                if stable in _known_tables:
                    table = ttyp_rec.setdefault(_known_tables[stable], {})
                else:
                    table = ttyp_rec.setdefault(f"unknown_{stable}", {})
                for f_a, f_b, *fuses in fse[ttyp]['shortval'][stable]:
                    table[(f_a, f_b)] = {fuse.fuse_lookup(fse, ttyp, f) for f in unpad(fuses)}
        if 'longval' in fse[ttyp].keys():
            ttyp_rec = dev.longval.setdefault(ttyp, {})
            for ltable in fse[ttyp]['longval'].keys():
                if ltable in _known_tables:
                    table = ttyp_rec.setdefault(_known_tables[ltable], {})
                else:
                    table = ttyp_rec.setdefault(f"unknown_{ltable}", {})
                for f0, f1, f2, f3, f4, f5, f6, f7, f8, f9, f10, f11, f12, f13, f14, f15, *fuses in fse[ttyp]['longval'][ltable]:
                    table[(f0, f1, f2, f3, f4, f5, f6, f7, f8, f9, f10, f11, f12, f13, f14, f15)] = {fuse.fuse_lookup(fse, ttyp, f) for f in unpad(fuses)}

_hclk_in = {
            'TBDHCLK0': 0,  'TBDHCLK1': 1,  'TBDHCLK2': 2,  'TBDHCLK3': 3,
            'BBDHCLK0': 4,  'BBDHCLK1': 5,  'BBDHCLK2': 6,  'BBDHCLK3': 7,
            'LBDHCLK0': 8,  'LBDHCLK1': 9,  'LBDHCLK2': 10, 'LBDHCLK3': 11,
            'RBDHCLK0': 12, 'RBDHCLK1': 13, 'RBDHCLK2': 14, 'RBDHCLK3': 15}
def fse_create_hclk_aliases(db, device, dat):
    for row in range(db.rows):
        for col in range(db.cols):
            for src_fuses in db.grid[row][col].clock_pips.values():
                for src in src_fuses.keys():
                    if src in _hclk_in.keys():
                        source = dat['CmuxIns'][str(90 + _hclk_in[src])]
                        db.aliases[(row, col, src)] = (source[0] - 1, source[1] - 1, wirenames[source[2]])
    # hclk->fclk
    # top
    row = 0
    if device == 'GW1N-1':
        for col in range(1, db.cols - 1):
            db.grid[row][col].clock_pips['FCLK'] = {'CLK2': {}}
    elif device in {'GW1NZ-1'}:
        for col in range(1, 10):
            db.grid[row][col].clock_pips['FCLK'] = {'HCLK0': {}}
            db.aliases[(row, col, 'HCLK0')] = (0, 5, 'SPINE10')
            db.grid[row][col].clock_pips['FCLK'] = {'HCLK1': {}}
            db.aliases[(row, col, 'HCLK1')] = (0, 5, 'SPINE12')
        for col in range(10, db.cols - 1):
            db.grid[row][col].clock_pips['FCLK'] = {'HCLK0': {}}
            db.aliases[(row, col, 'HCLK0')] = (0, 5, 'SPINE11')
            db.grid[row][col].clock_pips['FCLK'] = {'HCLK1': {}}
            db.aliases[(row, col, 'HCLK1')] = (0, 5, 'SPINE13')
    elif device in {'GW1N-4'}:
        for col in range(1, db.cols - 1):
            db.grid[row][col].clock_pips['FCLK'] = {'CLK2': {}}
    elif device in {'GW1NS-4'}:
        for col in range(1, 11):
            db.grid[row][col].clock_pips['FCLK'] = {'HCLK0': {}}
            db.aliases[(row, col, 'HCLK0')] = (row, 18, 'SPINE10')
            db.grid[row][col].clock_pips['FCLK'] = {'HCLK1': {}}
            db.aliases[(row, col, 'HCLK1')] = (row, 18, 'SPINE12')
        for col in range(11, db.cols - 1):
            db.grid[row][col].clock_pips['FCLK'] = {'HCLK0': {}}
            db.aliases[(row, col, 'HCLK0')] = (row, 18, 'SPINE11')
            db.grid[row][col].clock_pips['FCLK'] = {'HCLK1': {}}
            db.aliases[(row, col, 'HCLK1')] = (row, 18, 'SPINE13')
    elif device in {'GW1N-9'}:
        for col in range(1, 28):
            db.grid[row][col].clock_pips['FCLK'] = {'HCLK0': {}}
            db.aliases[(row, col, 'HCLK0')] = (row, 0, 'SPINE10')
            db.grid[row][col].clock_pips['FCLK'] = {'HCLK1': {}}
            db.aliases[(row, col, 'HCLK1')] = (row, db.cols - 1, 'SPINE12')
        for col in range(28, db.cols - 1):
            db.grid[row][col].clock_pips['FCLK'] = {'HCLK0': {}}
            db.aliases[(row, col, 'HCLK0')] = (row, 0, 'SPINE11')
            db.grid[row][col].clock_pips['FCLK'] = {'HCLK1': {}}
            db.aliases[(row, col, 'HCLK1')] = (row, db.cols - 1, 'SPINE13')
    elif device in {'GW1N-9C'}:
        for col in range(1, db.cols - 1):
            db.grid[row][col].clock_pips['FCLK'] = {'HCLK0': {}}
            db.aliases[(row, col, 'HCLK0')] = (0, db.cols - 1, 'SPINE11')
            db.grid[row][col].clock_pips['FCLK'] = {'HCLK1': {}}
            db.aliases[(row, col, 'HCLK1')] = (0, db.cols - 1, 'SPINE13')

    # right
    col = db.cols - 1
    if device == 'GW1N-1':
        for row in range(1, db.rows - 1):
            db.grid[row][col].clock_pips['FCLK'] = {'CLK2': {}}
    elif device in {'GW1NZ-1'}:
        for row in range(1, 5):
            db.grid[row][col].clock_pips['FCLK'] = {'HCLK0': {}}
            db.aliases[(row, col, 'HCLK0')] = (5, col, 'SPINE10')
            db.grid[row][col].clock_pips['FCLK'] = {'HCLK1': {}}
            db.aliases[(row, col, 'HCLK1')] = (5, col, 'SPINE12')
        for row in range(6, db.rows - 1):
            db.grid[row][col].clock_pips['FCLK'] = {'HCLK0': {}}
            db.aliases[(row, col, 'HCLK0')] = (5, col, 'SPINE11')
            db.grid[row][col].clock_pips['FCLK'] = {'HCLK1': {}}
            db.aliases[(row, col, 'HCLK1')] = (5, col, 'SPINE13')
    elif device in {'GW1N-4'}:
        for row in range(1, db.rows - 1):
            if row not in {8, 9, 10, 11}:
                db.grid[row][col].clock_pips['FCLK'] = {'CLK2': {}}
        for row in range(1, 9):
            db.grid[row][col].clock_pips['FCLK'] = {'HCLK1': {}}
            db.aliases[(row, col, 'HCLK1')] = (9, col, 'SPINE12')
        for row in range(10, db.rows - 1):
            db.grid[row][col].clock_pips['FCLK'] = {'HCLK1': {}}
            db.aliases[(row, col, 'HCLK1')] = (9, col, 'SPINE13')
    elif device in {'GW1NS-4'}:
        for row in range(1, 9):
            db.grid[row][col].clock_pips['FCLK'] = {'HCLK0': {}}
            db.aliases[(row, col, 'HCLK0')] = (9, col, 'SPINE10')
            db.grid[row][col].clock_pips['FCLK'] = {'HCLK1': {}}
            db.aliases[(row, col, 'HCLK1')] = (9, col, 'SPINE12')
        for row in range(9, db.rows - 1):
            db.grid[row][col].clock_pips['FCLK'] = {'HCLK0': {}}
            db.aliases[(row, col, 'HCLK0')] = (9, col, 'SPINE11')
            db.grid[row][col].clock_pips['FCLK'] = {'HCLK1': {}}
            db.aliases[(row, col, 'HCLK1')] = (9, col, 'SPINE13')
    elif device in {'GW1N-9'}:
        for row in range(1, 19):
            db.grid[row][col].clock_pips['FCLK'] = {'HCLK0': {}}
            db.aliases[(row, col, 'HCLK0')] = (18, col, 'SPINE10')
            db.grid[row][col].clock_pips['FCLK'] = {'HCLK1': {}}
            db.aliases[(row, col, 'HCLK1')] = (18, col, 'SPINE12')
        for row in range(19, db.rows - 1):
            db.grid[row][col].clock_pips['FCLK'] = {'HCLK0': {}}
            db.aliases[(row, col, 'HCLK0')] = (18, col, 'SPINE11')
            db.grid[row][col].clock_pips['FCLK'] = {'HCLK1': {}}
            db.aliases[(row, col, 'HCLK1')] = (18, col, 'SPINE13')
    elif device in {'GW1N-9C'}:
        for row in range(1, db.rows - 1):
            db.grid[row][col].clock_pips['FCLK'] = {'HCLK0': {}}
            db.aliases[(row, col, 'HCLK0')] = (18, col, 'SPINE11')
            db.grid[row][col].clock_pips['FCLK'] = {'HCLK1': {}}
            db.aliases[(row, col, 'HCLK1')] = (18, col, 'SPINE13')

    # left
    col = 0
    if device == 'GW1N-1':
        for row in range(1, db.rows - 1):
            db.grid[row][col].clock_pips['FCLK'] = {'CLK2': {}}
    elif device in {'GW1N-4'}:
        for row in range(1, db.rows - 1):
            if row not in {8, 9, 10, 11}:
                db.grid[row][col].clock_pips['FCLK'] = {'CLK2': {}}
        for row in range(1, 9):
            db.grid[row][col].clock_pips['FCLK'] = {'HCLK1': {}}
            db.aliases[(row, col, 'HCLK1')] = (9, col, 'SPINE12')
        for row in range(10, db.rows - 1):
            db.grid[row][col].clock_pips['FCLK'] = {'HCLK1': {}}
            db.aliases[(row, col, 'HCLK1')] = (9, col, 'SPINE13')
    elif device in {'GW1N-9'}:
        for row in range(1, 19):
            db.grid[row][col].clock_pips['FCLK'] = {'HCLK0': {}}
            db.aliases[(row, col, 'HCLK0')] = (18, col, 'SPINE10')
            db.grid[row][col].clock_pips['FCLK'] = {'HCLK1': {}}
            db.aliases[(row, col, 'HCLK1')] = (18, col, 'SPINE12')
        for row in range(19, db.rows - 1):
            db.grid[row][col].clock_pips['FCLK'] = {'HCLK0': {}}
            db.aliases[(row, col, 'HCLK0')] = (18, col, 'SPINE11')
            db.grid[row][col].clock_pips['FCLK'] = {'HCLK1': {}}
            db.aliases[(row, col, 'HCLK1')] = (18, col, 'SPINE13')
    elif device in {'GW1N-9C'}:
        for row in range(1, db.rows - 1):
            db.grid[row][col].clock_pips['FCLK'] = {'HCLK0': {}}
            db.aliases[(row, col, 'HCLK0')] = (18, 0, 'SPINE11')
            db.grid[row][col].clock_pips['FCLK'] = {'HCLK1': {}}
            db.aliases[(row, col, 'HCLK1')] = (18, 0, 'SPINE13')

    # bottom
    row = db.rows - 1
    if device == 'GW1N-1':
        for col in range(1, 10):
            if col not in {8, 9}:
                db.grid[row][col].clock_pips['FCLK'] = {'CLK2': {}}
            db.grid[row][col].clock_pips['FCLK'] = {'HCLK1': {}}
            db.aliases[(row, col, 'HCLK1')] = (row, db.cols -1, 'SPINE12')
        for col in range(10, db.cols - 1):
            if col not in {10, 11}:
                db.grid[row][col].clock_pips['FCLK'] = {'CLK2': {}}
            db.grid[row][col].clock_pips['FCLK'] = {'HCLK1': {}}
            db.aliases[(row, col, 'HCLK1')] = (row, db.cols - 1, 'SPINE13')
    elif device in {'GW1N-4'}:
        for col in range(1, 19):
            if col not in {17, 18}:
                db.grid[row][col].clock_pips['FCLK'] = {'CLK2': {}}
            db.grid[row][col].clock_pips['FCLK'] = {'HCLK1': {}}
            db.aliases[(row, col, 'HCLK1')] = (row, db.cols -1, 'SPINE12')
        for col in range(19, db.cols - 1):
            if col not in {19, 20}:
                db.grid[row][col].clock_pips['FCLK'] = {'CLK2': {}}
            db.grid[row][col].clock_pips['FCLK'] = {'HCLK1': {}}
            db.aliases[(row, col, 'HCLK1')] = (row, db.cols - 1, 'SPINE13')
    elif device in {'GW1NS-4'}:
        db.aliases[(row, 17, 'SPINE2')] = (row, 16, 'SPINE2')
        for col in range(1, 16):
            db.grid[row][col].clock_pips['FCLK'] = {'HCLK0': {}}
            db.aliases[(row, col, 'HCLK0')] = (row, 17, 'SPINE10')
            db.grid[row][col].clock_pips['FCLK'] = {'HCLK1': {}}
            db.aliases[(row, col, 'HCLK1')] = (row, 20, 'SPINE12')
        for col in range(21, db.cols - 1):
            db.grid[row][col].clock_pips['FCLK'] = {'HCLK0': {}}
            db.aliases[(row, col, 'HCLK0')] = (row, 17, 'SPINE11')
            db.grid[row][col].clock_pips['FCLK'] = {'HCLK1': {}}
            db.aliases[(row, col, 'HCLK1')] = (row, 20, 'SPINE13')
    elif device in {'GW1N-9'}:
        for col in range(1, 28):
            db.grid[row][col].clock_pips['FCLK'] = {'HCLK0': {}}
            db.aliases[(row, col, 'HCLK0')] = (row, 0, 'SPINE10')
            db.grid[row][col].clock_pips['FCLK'] = {'HCLK1': {}}
            db.aliases[(row, col, 'HCLK1')] = (row, db.cols - 1, 'SPINE12')
        for col in range(28, db.cols - 1):
            db.grid[row][col].clock_pips['FCLK'] = {'HCLK0': {}}
            db.aliases[(row, col, 'HCLK0')] = (row, 0, 'SPINE11')
            db.grid[row][col].clock_pips['FCLK'] = {'HCLK1': {}}
            db.aliases[(row, col, 'HCLK1')] = (row, db.cols - 1, 'SPINE13')
    elif device in {'GW1N-9C'}:
        for col in range(1, db.cols - 1):
            db.grid[row][col].clock_pips['FCLK'] = {'HCLK0': {}}
            db.aliases[(row, col, 'HCLK0')] = (row, 0, 'SPINE11')
            db.grid[row][col].clock_pips['FCLK'] = {'HCLK1': {}}
            db.aliases[(row, col, 'HCLK1')] = (row, db.cols - 1, 'SPINE13')

_pll_loc = {
 'GW1N-1':
   {'TRPLL0CLK0': (0, 17, 'F4'), 'TRPLL0CLK1': (0, 17, 'F5'),
    'TRPLL0CLK2': (0, 17, 'F6'), 'TRPLL0CLK3': (0, 17, 'F7'), },
 'GW1NZ-1':
   {'TRPLL0CLK0': (0, 17, 'F4'), 'TRPLL0CLK1': (0, 17, 'F5'),
    'TRPLL0CLK2': (0, 17, 'F6'), 'TRPLL0CLK3': (0, 17, 'F7'), },
 'GW1NS-2':
   {'TRPLL0CLK0': (5, 19, 'F4'), 'TRPLL0CLK1': (5, 19, 'F7'),
    'TRPLL0CLK2': (5, 19, 'F5'), 'TRPLL0CLK3': (5, 19, 'F6'), },
 'GW1N-4':
   {'TLPLL0CLK0': (0, 9, 'F4'), 'TLPLL0CLK1': (0, 9, 'F7'),
    'TLPLL0CLK2': (0, 9, 'F6'), 'TLPLL0CLK3': (0, 9, 'F5'),
    'TRPLL0CLK0': (0, 27, 'F4'), 'TRPLL0CLK1': (0, 27, 'F7'),
    'TRPLL0CLK2': (0, 27, 'F6'), 'TRPLL0CLK3': (0, 27, 'F5'), },
 'GW1NS-4':
   {'TLPLL0CLK0': (0, 27, 'F4'), 'TLPLL0CLK1': (0, 27, 'F7'),
    'TLPLL0CLK2': (0, 27, 'F6'), 'TLPLL0CLK3': (0, 27, 'F5'),
    'TRPLL0CLK0': (0, 36, 'F4'), 'TRPLL0CLK1': (0, 36, 'F7'),
    'TRPLL0CLK2': (0, 36, 'F6'), 'TRPLL0CLK3': (0, 36, 'F5'), },
 'GW1N-9C':
   {'TLPLL0CLK0': (9, 2, 'F4'), 'TLPLL0CLK1': (9, 2, 'F7'),
    'TLPLL0CLK2': (9, 2, 'F5'), 'TLPLL0CLK3': (9, 2, 'F6'),
    'TRPLL0CLK0': (9, 44, 'F4'), 'TRPLL0CLK1': (9, 44, 'F7'),
    'TRPLL0CLK2': (9, 44, 'F5'), 'TRPLL0CLK3': (9, 44, 'F6'), },
 'GW1N-9':
   {'TLPLL0CLK0': (9, 2, 'F4'), 'TLPLL0CLK1': (9, 2, 'F7'),
    'TLPLL0CLK2': (9, 2, 'F5'), 'TLPLL0CLK3': (9, 2, 'F6'),
    'TRPLL0CLK0': (9, 44, 'F4'), 'TRPLL0CLK1': (9, 44, 'F7'),
    'TRPLL0CLK2': (9, 44, 'F5'), 'TRPLL0CLK3': (9, 44, 'F6'), },
}

def fse_create_pll_clock_aliases(db, device):
    # we know exactly where the PLL is and therefore know which aliases to create
    for row in range(db.rows):
        for col in range(db.cols):
            for w_dst, w_srcs in db.grid[row][col].clock_pips.items():
                for w_src in w_srcs.keys():
                    # XXX
                    if device in {'GW1N-1', 'GW1NZ-1', 'GW1NS-2', 'GW1NS-4', 'GW1N-4', 'GW1N-9C', 'GW1N-9'}:
                        if w_src in _pll_loc[device].keys():
                            db.aliases[(row, col, w_src)] = _pll_loc[device][w_src]

def fse_iologic(device, fse, ttyp):
    bels = {}
    # some iocells nave no iologic
    if ttyp in {48, 49, 50, 51}:
        return bels
    if device in {'GW1N-1', 'GW1NZ-1', 'GW1NS-2', 'GW1N-4', 'GW1NS-4'} and ttyp in {86, 87}:
        return bels
    if device in {'GW1NS-4'} and ttyp in {86, 87, 135, 136, 137, 138}:
        return bels
    if 'shortval' in fse[ttyp].keys():
        if 21 in fse[ttyp]['shortval'].keys():
            bels['IOLOGICA'] = Bel()
        if 22 in fse[ttyp]['shortval'].keys():
            bels['IOLOGICB'] = Bel()
    # 16bit
    if device in {'GW1NS-4'} and ttyp in {142, 144, 59}:
            bels['OSER16'] = Bel()
            bels['IDES16'] = Bel()
    if device in {'GW1N-9', 'GW1N-9C'} and ttyp in {52, 66}:
            bels['OSER16'] = Bel()
            bels['IDES16'] = Bel()
    return bels

# create clock aliases
_clock_data = {
<<<<<<< HEAD
        'GW1N-1':  { 'tap_start': [[1, 0, 3, 2], [3, 2, 1, 0]], 'quads': {( 6, 0, 11, 2, 3)}},
        'GW1NZ-1': { 'tap_start': [[1, 0, 3, 2], [3, 2, 1, 0]], 'quads': {( 6, 0, 11, 2, 3)}},
        'GW1NS-2': { 'tap_start': [[1, 0, 3, 2], [3, 2, 1, 0]], 'quads': {( 6, 0, 15, 2, 3)}},
        'GW1N-4':  { 'tap_start': [[2, 1, 0, 3], [3, 2, 1, 0]], 'quads': {(10, 0, 20, 2, 3)}},
        'GW1NS-4': { 'tap_start': [[2, 1, 0, 3], [3, 2, 1, 0]], 'quads': {(10, 0, 20, 2, 3)}},
        'GW1N-9':  { 'tap_start': [[3, 2, 1, 0], [3, 2, 1, 0]], 'quads': {( 1, 0, 11, 1, 0), (19, 11, 29, 2, 3)}},
        'GW1N-9C': { 'tap_start': [[3, 2, 1, 0], [3, 2, 1, 0]], 'quads': {( 1, 0, 11, 1, 0), (19, 11, 29, 2, 3)}},
        'GW2A-18': { 'tap_start': [[3, 2, 1, 0], [3, 2, 1, 0]], 'quads': {(10, 0, 28, 1, 0), (46, 28, 55, 2, 3)}},
        }
def fse_create_clocks(dev, device, dat, fse):
    center_col = dat['center'][1] - 1
    clkpin_wires = {}
    taps = {}
    # find center muxes
    for clk_idx, row, col, wire_idx in {(i, dat['CmuxIns'][str(i - 80)][0] - 1, dat['CmuxIns'][str(i - 80)][1] - 1, dat['CmuxIns'][str(i - 80)][2]) for i in range(clknumbers['PCLKT0'], clknumbers['PCLKR1'] + 1)}:
        if row != -2:
            dev.nodes.setdefault(clknames[clk_idx], set()).add((row, col, wirenames[wire_idx]))

=======
        'GW1N-1':  { 'tap_start': [[1, 0, 3, 2], [3, 2, 1, 0]], 'quads': {( 6, 0, 11, 3, 4)}},
        'GW1NZ-1': { 'tap_start': [[1, 0, 3, 2], [3, 2, 1, 0]], 'quads': {( 6, 0, 11, 3, 4)}},
        'GW1NS-2': { 'tap_start': [[1, 0, 3, 2], [3, 2, 1, 0]], 'quads': {( 6, 0, 15, 3, 4)}},
        'GW1N-4':  { 'tap_start': [[2, 1, 0, 3], [3, 2, 1, 0]], 'quads': {(10, 0, 20, 3, 4)}},
        'GW1NS-4': { 'tap_start': [[2, 1, 0, 3], [3, 2, 1, 0]], 'quads': {(10, 0, 20, 3, 4)}},
        'GW1N-9':  { 'tap_start': [[3, 2, 1, 0], [3, 2, 1, 0]], 'quads': {( 1, 0, 11, 2, 1), (19, 11, 29, 3, 4)}},
        'GW1N-9C': { 'tap_start': [[3, 2, 1, 0], [3, 2, 1, 0]], 'quads': {( 1, 0, 11, 2, 1), (19, 11, 29, 3, 4)}},
        'GW2A-18': { 'tap_start': [[3, 2, 1, 0], [3, 2, 1, 0]], 'quads': {(10, 0, 28, 2, 1), (46, 28, 55, 3, 4)}},
        }
def fse_create_clocks(dev, device, dat, fse):
    center_col = dat['center'][1] - 1
    cols_wo_center = set(range(dev.cols)) - {center_col}
    clkpin_wires = {}
    # find center muxes
    for clk_idx, row, col, wire_idx in {(i, dat['CmuxIns'][str(i - 80)][0] - 1, dat['CmuxIns'][str(i - 80)][1] - 1, dat['CmuxIns'][str(i - 80)][2]) for i in range(clknumbers['PCLKT0'], clknumbers['PCLKR1'] + 1)}:
        if row != -2:
            dev.nodes.setdefault(clknames[clk_idx], []).append((row, col, wirenames[wire_idx]))

    # ignore x6 and x7 spines for now
>>>>>>> c9337d60
    spines = {f'SPINE{i}' for i in range(32)}
    for row, rd in enumerate(dev.grid):
        for col, rc in enumerate(rd):
            for dest, srcs in rc.clock_pips.items():
<<<<<<< HEAD
                for src in srcs.keys():
                    if src in spines and not dest.startswith('GT'):
                        dev.nodes.setdefault(src, set()).add((row, col, src))
                if dest in spines:
                    dev.nodes.setdefault(dest, set()).add((row, col, dest))
                    for src in { wire for wire in srcs.keys() if wire not in {'VCC', 'VSS'}}:
                        dev.nodes.setdefault(src, set()).add((row, col, src))
    # GBx0 <- GBOx
    for spine_pair in range(4): # GB00/GB40, GB10/GB50, GB20/GB60, GB30/GB70
        tap_start = _clock_data[device]['tap_start'][0]
        tap_col = tap_start[spine_pair]
=======
                if dest in spines:
                    dev.nodes.setdefault(dest, []).append((row, col, dest))
                    for src in srcs.keys():
                        dev.nodes.setdefault(src, []).append((row, col, src))

    # GTx0 <- center row GTx0
    # SPINExx <- spine_src
    taps = {}
    for spine_row, start_row, end_row, qno_l, qno_r in _clock_data[device]['quads']:
        for row in set(range(start_row, end_row)) - {spine_row}:
            quad = qno_l
            col_off = 0
            tap_start = _clock_data[device]['tap_start'][0]
            for col in cols_wo_center:
                if col > center_col:
                    col_off = center_col + 1
                    quad = qno_r
                    tap_start = _clock_data[device]['tap_start'][1]
                node_name = f'X{col}Y{spine_row}/GT00'
                dev.nodes.setdefault(node_name, []).append((spine_row, col, 'GT00'))
                dev.nodes.setdefault(node_name, []).append((row, col, 'GT00'))
                node_name = f'X{col}Y{spine_row}/GT10'
                dev.nodes.setdefault(node_name, []).append((spine_row, col, 'GT10'))
                dev.nodes.setdefault(node_name, []).append((row, col, 'GT10'))

    # GBx0 <- GBOx
    for pair in range(4): # GB00/GB40, GB10/GB50, GB20/GB60, GB30/GB70
        tap_start = _clock_data[device]['tap_start'][0]
        tap_col = tap_start[pair]
>>>>>>> c9337d60
        last_col = center_col
        for col in range(dev.cols):
            if col == center_col + 1:
                tap_start = _clock_data[device]['tap_start'][1]
<<<<<<< HEAD
                tap_col = tap_start[spine_pair] + col
                last_col = dev.cols -1
            if (col > tap_col + 2) and (tap_col + 4 < last_col):
                tap_col += 4
            taps.setdefault(spine_pair, {}).setdefault(tap_col, set()).add(col)
    for row in range(dev.rows):
        for spine_pair, tap_desc in taps.items():
            for tap_col, cols in tap_desc.items():
                node0_name = f'X{tap_col}Y{row}/GBO0'
                dev.nodes.setdefault(node0_name, set()).add((row, tap_col, 'GBO0'))
                node1_name = f'X{tap_col}Y{row}/GBO1'
                dev.nodes.setdefault(node1_name, set()).add((row, tap_col, 'GBO1'))
                for col in cols:
                    dev.nodes.setdefault(node0_name, set()).add((row, col, f'GB{spine_pair}0'))
                    dev.nodes.setdefault(node1_name, set()).add((row, col, f'GB{spine_pair + 4}0'))

    # GTx0 <- center row GTx0
    for spine_row, start_row, end_row, qno_l, qno_r in _clock_data[device]['quads']:
        for spine_pair, tap_desc in taps.items():
            for tap_col, cols in tap_desc.items():
                if tap_col < center_col:
                    quad = qno_l
                else:
                    quad = qno_r
                for col in cols - {center_col}:
                    node0_name = f'X{col}Y{spine_row}/GT00'
                    dev.nodes.setdefault(node0_name, set()).add((spine_row, col, 'GT00'))
                    node1_name = f'X{col}Y{spine_row}/GT10'
                    dev.nodes.setdefault(node1_name, set()).add((spine_row, col, 'GT10'))
                    for row in range(start_row, end_row):
                        if row == spine_row:
                            if col == tap_col:
                                spine = quad * 8 + spine_pair
                                dev.nodes.setdefault(f'SPINE{spine}', set()).add((row, col, f'SPINE{spine}'))
                                # XXX skip clock 6 and 7 for now
                                if spine_pair not in {2, 3}:
                                    dev.nodes.setdefault(f'SPINE{spine + 4}', set()).add((row, col, f'SPINE{spine + 4}'))
                        else:
                            dev.nodes.setdefault(node0_name, set()).add((row, col, 'GT00'))
                            dev.nodes.setdefault(node1_name, set()).add((row, col, 'GT10'))

=======
                tap_col = tap_start[pair] + col
                last_col = dev.cols -1
            if (col > tap_col + 2) and (tap_col + 4 < last_col):
                tap_col += 4
            taps.setdefault(pair, {}).setdefault(tap_col, set()).add(col)
    for row in range(dev.rows):
        for pair, tap_desc in taps.items():
            for tap_col, cols in tap_desc.items():
                for col in cols:
                    node_name = f'X{tap_col}Y{row}/GBO0'
                    dev.nodes.setdefault(node_name, []).append((row, tap_col, 'GBO0'))
                    dev.nodes.setdefault(node_name, []).append((row, col, f'GB{pair}0'))
                    node_name = f'X{tap_col}Y{row}/GBO1'
                    dev.nodes.setdefault(node_name, []).append((row, tap_col, 'GBO1'))
                    dev.nodes.setdefault(node_name, []).append((row, col, f'GB{pair + 4}0'))
>>>>>>> c9337d60

def from_fse(device, fse, dat):
    dev = Device()
    ttypes = {t for row in fse['header']['grid'][61] for t in row}
    tiles = {}
    for ttyp in ttypes:
        w = fse[ttyp]['width']
        h = fse[ttyp]['height']
        tile = Tile(w, h, ttyp)
        tile.pips = fse_pips(fse, ttyp, 2, wirenames)
        tile.clock_pips = fse_pips(fse, ttyp, 38, clknames)
        tile.clock_pips.update(fse_hclk_pips(fse, ttyp, tile.aliases))
        tile.alonenode_6 = fse_alonenode(fse, ttyp, 6)
        if 5 in fse[ttyp]['shortval']:
            tile.bels = fse_luts(fse, ttyp)
        if 51 in fse[ttyp]['shortval']:
            tile.bels = fse_osc(device, fse, ttyp)
        if ttyp in [74, 75, 76, 77, 78, 79, 86, 87, 88, 89]:
            tile.bels = fse_pll(device, fse, ttyp)
        tile.bels.update(fse_iologic(device, fse, ttyp))
        tiles[ttyp] = tile

    fse_fill_logic_tables(dev, fse)
    dev.grid = [[tiles[ttyp] for ttyp in row] for row in fse['header']['grid'][61]]
    fse_create_clocks(dev, device, dat, fse)
    fse_create_pll_clock_aliases(dev, device)
    fse_create_hclk_aliases(dev, device, dat)
    return dev

# get fuses for attr/val set using short/longval table
# returns a bit set
def get_table_fuses(attrs, table):
    bits = set()
    for key, fuses in table.items():
        # all 2/16 "features" must be present to be able to use a set of bits from the record
        have_full_key = True
        for attrval in key:
            if attrval == 0: # no "feature"
                break
            if attrval > 0:
                # this "feature" must present
                if attrval not in attrs:
                    have_full_key = False
                    break
                continue
            if attrval < 0:
                # this "feature" is set by default and can only be unset
                if abs(attrval) in attrs:
                    have_full_key = False
                    break
        if not have_full_key:
            continue
        bits.update(fuses)
    return bits

# get fuses for attr/val set using shortval table for ttyp
# returns a bit set
def get_shortval_fuses(dev, ttyp, attrs, table_name):
    return get_table_fuses(attrs, dev.shortval[ttyp][table_name])

# get fuses for attr/val set using longval table for ttyp
# returns a bit set
def get_longval_fuses(dev, ttyp, attrs, table_name):
    return get_table_fuses(attrs, dev.longval[ttyp][table_name])

# get bank fuses
# The table for banks is different in that the first element in it is the
# number of the bank, thus allowing the repetition of elements in the key
def get_bank_fuses(dev, ttyp, attrs, table_name, bank_num):
    return get_table_fuses(attrs, {k[1:]:val for k, val in dev.longval[ttyp][table_name].items() if k[0] == bank_num})

# add the attribute/value pair into an set, which is then passed to
# get_longval_fuses() and get_shortval_fuses()
def add_attr_val(dev, logic_table, attrs, attr, val):
    for idx, attr_val in enumerate(dev.logicinfo[logic_table]):
        if attr_val[0] == attr and attr_val[1] == val:
            attrs.add(idx)
            break

def get_pins(device):
    if device not in {"GW1N-1", "GW1NZ-1", "GW1N-4", "GW1N-9", "GW1NR-9", "GW1N-9C", "GW1NR-9C", "GW1NS-2", "GW1NS-2C", "GW1NS-4", "GW1NSR-4C", "GW2A-18"}:
        raise Exception(f"unsupported device {device}")
    pkgs = pindef.all_packages(device)
    res = {}
    res_bank_pins = {}
    for pkg_rec in pkgs.values():
        pkg = pkg_rec[0]
        if pkg in res:
            continue
        res[pkg] = pindef.get_pin_locs(device, pkg, pindef.VeryTrue)
        res_bank_pins.update(pindef.get_bank_pins(device, pkg))
    return (pkgs, res, res_bank_pins)

# returns ({partnumber: (package, device, speed)}, {pins}, {bank_pins})
def json_pinout(device):
    if device == "GW1N-1":
        pkgs, pins, bank_pins = get_pins("GW1N-1")
        return (pkgs, {
            "GW1N-1": pins
        }, bank_pins)
    elif device == "GW1NZ-1":
        pkgs, pins, bank_pins = get_pins("GW1NZ-1")
        return (pkgs, {
            "GW1NZ-1": pins
        }, bank_pins)
    elif device == "GW1N-4":
        pkgs, pins, bank_pins = get_pins("GW1N-4")
        return (pkgs, {
            "GW1N-4": pins
        }, bank_pins)
    elif device == "GW1NS-4":
        pkgs_sr, pins_sr, bank_pins_sr = get_pins("GW1NSR-4C")
        pkgs, pins, bank_pins = get_pins("GW1NS-4")
        res = {}
        res.update(pkgs)
        res.update(pkgs_sr)
        res_bank_pins = {}
        res_bank_pins.update(bank_pins)
        res_bank_pins.update(bank_pins_sr)
        return (res, {
            "GW1NS-4": pins,
            "GW1NSR-4C": pins_sr
        }, res_bank_pins)
    elif device == "GW1N-9":
        pkgs, pins, bank_pins = get_pins("GW1N-9")
        pkgs_r, pins_r, bank_pins_r = get_pins("GW1NR-9")
        res = {}
        res.update(pkgs)
        res.update(pkgs_r)
        res_bank_pins = {}
        res_bank_pins.update(bank_pins)
        res_bank_pins.update(bank_pins_r)
        return (res, {
            "GW1N-9": pins,
            "GW1NR-9": pins_r
        }, res_bank_pins)
    elif device == "GW1N-9C":
        pkgs, pins, bank_pins = get_pins("GW1N-9C")
        pkgs_r, pins_r, bank_pins_r = get_pins("GW1NR-9C")
        res = {}
        res.update(pkgs)
        res.update(pkgs_r)
        res_bank_pins = {}
        res_bank_pins.update(bank_pins)
        res_bank_pins.update(bank_pins_r)
        return (res, {
            "GW1N-9C": pins,
            "GW1NR-9C": pins_r
        }, res_bank_pins)
    elif device == "GW1NS-2":
        pkgs, pins, bank_pins = get_pins("GW1NS-2")
        pkgs_c, pins_c, bank_pins_c = get_pins("GW1NS-2C")
        res = {}
        res.update(pkgs)
        res.update(pkgs_c)
        res_bank_pins = {}
        res_bank_pins.update(bank_pins)
        res_bank_pins.update(bank_pins_c)
        return (res, {
            "GW1NS-2": pins,
            "GW1NS-2C": pins_c
        }, res_bank_pins)
    if device == "GW2A-18":
        pkgs, pins, bank_pins = get_pins("GW2A-18")
        return (pkgs, {
            "GW2A-18": pins
        }, bank_pins)
    else:
        raise Exception("unsupported device")

_pll_inputs = [(5, 'CLKFB'), (6, 'FBDSEL0'), (7, 'FBDSEL1'), (8, 'FBDSEL2'), (9, 'FBDSEL3'),
               (10, 'FBDSEL4'), (11, 'FBDSEL5'),
               (12, 'IDSEL0'), (13, 'IDSEL1'), (14, 'IDSEL2'), (15, 'IDSEL3'), (16, 'IDSEL4'),
               (17, 'IDSEL5'),
               (18, 'ODSEL0'), (19, 'ODSEL1'), (20, 'ODSEL2'), (21, 'ODSEL3'), (22, 'ODSEL4'),
               (23, 'ODSEL5'), (0, 'RESET'), (1, 'RESET_P'),
               (24, 'PSDA0'), (25, 'PSDA1'), (26, 'PSDA2'), (27, 'PSDA3'),
               (28, 'DUTYDA0'), (29, 'DUTYDA1'), (30, 'DUTYDA2'), (31, 'DUTYDA3'),
               (32, 'FDLY0'), (33, 'FDLY1'), (34, 'FDLY2'), (35, 'FDLY3')]
_pll_outputs = [(0, 'CLKOUT'), (1, 'LOCK'), (2, 'CLKOUTP'), (3, 'CLKOUTD'), (4, 'CLKOUTD3')]
_iologic_inputs =  [(0, 'D'), (1, 'D0'), (2, 'D1'), (3, 'D2'), (4, 'D3'), (5, 'D4'),
                    (6, 'D5'), (7, 'D6'), (8, 'D7'), (9, 'D8'), (10, 'D9'), (11, 'D10'),
                    (12, 'D11'), (13, 'D12'), (14, 'D13'), (15, 'D14'), (16, 'D15'),
                    (17, 'CLK'), (18, 'ICLK'), (19, 'PCLK'), (20, 'FCLK'), (21, 'TCLK'),
                    (22, 'MCLK'), (23, 'SET'), (24, 'RESET'), (25, 'PRESET'), (26, 'CLEAR'),
                    (27, 'TX'), (28, 'TX0'), (29, 'TX1'), (30, 'TX2'), (31, 'TX3'),
                    (32, 'WADDR0'), (33, 'WADDR1'), (34, 'WADDR2'), (35, 'RADDR0'),
                    (36, 'RADDR1'), (37, 'RADDR2'), (38, 'CALIB'), (39, 'DI'), (40, 'SETN'),
                    (41, 'SDTAP'), (42, 'VALUE'), (43, 'DASEL'), (44, 'DASEL0'), (45, 'DASEL1'),
                    (46, 'DAADJ'), (47, 'DAADJ0'), (48, 'DAADJ1')]
_iologic_outputs = [(0, 'Q'),  (1, 'Q0'), (2, 'Q1'), (3, 'Q2'), (4, 'Q3'), (5, 'Q4'),
                    (6, 'Q5'), (7, 'Q6'), (8, 'Q7'), (9, 'Q8'), (10, 'Q9'), (11, 'Q10'),
                    (12, 'Q11'), (13, 'Q12'), (14, 'Q13'), (15, 'Q14'), (16, 'Q15'),
                    (17, 'DO'), (18, 'DF'), (19, 'LAG'), (20, 'LEAD'), (21, 'DAO')]
_oser16_inputs =  [(19, 'PCLK'), (20, 'FCLK'), (25, 'RESET')]
_oser16_fixed_inputs = {'D0': 'A0', 'D1': 'A1', 'D2': 'A2', 'D3': 'A3', 'D4': 'C1',
                        'D5': 'C0', 'D6': 'D1', 'D7': 'D0', 'D8': 'C3', 'D9': 'C2',
                        'D10': 'B4', 'D11': 'B5', 'D12': 'A0', 'D13': 'A1', 'D14': 'A2',
                        'D15': 'A3'}
_oser16_outputs = [(1, 'Q0')]
_ides16_inputs = [(19, 'PCLK'), (20, 'FCLK'), (38, 'CALIB'), (25, 'RESET'), (0, 'D')]
_ides16_fixed_outputs = { 'Q0': 'F2', 'Q1': 'F3', 'Q2': 'F4', 'Q3': 'F5', 'Q4': 'Q0',
                          'Q5': 'Q1', 'Q6': 'Q2', 'Q7': 'Q3', 'Q8': 'Q4', 'Q9': 'Q5', 'Q10': 'F0',
                         'Q11': 'F1', 'Q12': 'F2', 'Q13': 'F3', 'Q14': 'F4', 'Q15': 'F5'}
# (osc-type, devices) : ({local-ports}, {aliases})
_osc_ports = {('OSCZ', 'GW1NZ-1'): ({}, {'OSCOUT' : (0, 5, 'OF3'), 'OSCEN': (0, 2, 'A6')}),
              ('OSCZ', 'GW1NS-4'): ({'OSCOUT': 'Q4', 'OSCEN': 'D6'}, {}),
              ('OSCF', 'GW1NS-2'): ({}, {'OSCOUT': (10, 19, 'Q4'), 'OSCEN': (13, 19, 'B3')}),
              ('OSCH', 'GW1N-1'):  ({'OSCOUT': 'Q4'}, {}),
              ('OSC',  'GW1N-4'):  ({'OSCOUT': 'Q4'}, {}),
              ('OSC',  'GW1N-9'):  ({'OSCOUT': 'Q4'}, {}),
              ('OSC',  'GW1N-9C'):  ({'OSCOUT': 'Q4'}, {}),
              # XXX check this!
              ('OSC',  'GW2A-18'):  ({'OSCOUT': 'Q4'}, {}),
              # XXX unsupported boards, pure theorizing
              ('OSCO', 'GW1N-2'):  ({'OSCOUT': 'Q7'}, {'OSCEN': (9, 1, 'B4')}),
              ('OSCW', 'GW2AN-18'):  ({'OSCOUT': 'Q4'}, {}),
              }
def dat_portmap(dat, dev, device):
    for row, row_dat in enumerate(dev.grid):
        for col, tile in enumerate(row_dat):
            for name, bel in tile.bels.items():
                if bel.portmap: continue
                if name.startswith("IOB"):
                    if name[3] > 'B':
                        idx = ord(name[-1]) - ord('A')
                        inp = wirenames[dat['IobufIns'][idx]]
                        bel.portmap['I'] = inp
                        out = wirenames[dat['IobufOuts'][idx]]
                        bel.portmap['O'] = out
                        oe = wirenames[dat['IobufOes'][idx]]
                        bel.portmap['OE'] = oe
                    else:
                        pin = name[-1]
                        inp = wirenames[dat[f'Iobuf{pin}Out']]
                        bel.portmap['O'] = inp
                        out = wirenames[dat[f'Iobuf{pin}In']]
                        bel.portmap['I'] = out
                        oe = wirenames[dat[f'Iobuf{pin}OE']]
                        bel.portmap['OE'] = oe
                elif name.startswith("IOLOGIC"):
                    buf = name[-1]
                    for idx, nam in _iologic_inputs:
                        w_idx = dat[f'Iologic{buf}In'][idx]
                        if w_idx >= 0:
                            bel.portmap[nam] = wirenames[w_idx]
                        elif nam == 'FCLK':
                            # dummy Input, we'll make a special pips for it
                            bel.portmap[nam] = "FCLK"
                    for idx, nam in _iologic_outputs:
                        w_idx = dat[f'Iologic{buf}Out'][idx]
                        if w_idx >= 0:
                            bel.portmap[nam] = wirenames[w_idx]
                elif name.startswith("OSER16"):
                    for idx, nam in _oser16_inputs:
                        w_idx = dat[f'IologicAIn'][idx]
                        if w_idx >= 0:
                            bel.portmap[nam] = wirenames[w_idx]
                        elif nam == 'FCLK':
                            # dummy Input, we'll make a special pips for it
                            bel.portmap[nam] = "FCLK"
                    for idx, nam in _oser16_outputs:
                        w_idx = dat[f'IologicAOut'][idx]
                        if w_idx >= 0:
                            bel.portmap[nam] = wirenames[w_idx]
                    bel.portmap.update(_oser16_fixed_inputs)
                elif name.startswith("IDES16"):
                    for idx, nam in _ides16_inputs:
                        w_idx = dat[f'IologicAIn'][idx]
                        if w_idx >= 0:
                            bel.portmap[nam] = wirenames[w_idx]
                        elif nam == 'FCLK':
                            # dummy Input, we'll make a special pips for it
                            bel.portmap[nam] = "FCLK"
                    bel.portmap.update(_ides16_fixed_outputs)
                elif name == 'RPLLA':
                    # The PllInDlt table seems to indicate in which cell the
                    # inputs are actually located.
                    offx = 1
                    if device in {'GW1N-9C', 'GW1N-9'}:
                        # two mirrored PLLs
                        if col > dat['center'][1] - 1:
                            offx = -1
                    for idx, nam in _pll_inputs:
                        wire = wirenames[dat['PllIn'][idx]]
                        off = dat['PllInDlt'][idx] * offx
                        if device in {'GW1NS-2'}:
                            # NS-2 is a strange thingy
                            if nam in {'RESET', 'RESET_P', 'IDSEL1', 'IDSEL2', 'ODSEL5'}:
                                bel.portmap[nam] = f'rPLL{nam}{wire}'
                                dev.aliases[row, col, f'rPLL{nam}{wire}'] = (9, col, wire)
                            else:
                                bel.portmap[nam] = wire
                        elif off == 0:
                            bel.portmap[nam] = wire
                        else:
                            # not our cell, make an alias
                            bel.portmap[nam] = f'rPLL{nam}{wire}'
                            dev.aliases[row, col, f'rPLL{nam}{wire}'] = (row, col + off, wire)
                    for idx, nam in _pll_outputs:
                        wire = wirenames[dat['PllOut'][idx]]
                        off = dat['PllOutDlt'][idx] * offx
                        if off == 0 or device in {'GW1NS-2'}:
                            bel.portmap[nam] = wire
                        else:
                            # not our cell, make an alias
                            bel.portmap[nam] = f'rPLL{nam}{wire}'
                            dev.aliases[row, col, f'rPLL{nam}{wire}'] = (row, col + off, wire)
                    # clock input
                    nam = 'CLKIN'
                    wire = wirenames[dat['PllClkin'][1][0]]
                    off = dat['PllClkin'][1][1] * offx
                    if off == 0:
                        bel.portmap[nam] = wire
                    else:
                        # not our cell, make an alias
                        bel.portmap[nam] = f'rPLL{nam}{wire}'
                        dev.aliases[row, col, f'rPLL{nam}{wire}'] = (row, col + off, wire)
                elif name == 'PLLVR':
                    pll_idx = 0
                    if col != 27:
                        pll_idx = 1
                    for idx, nam in _pll_inputs:
                        pin_row = dat[f'SpecPll{pll_idx}Ins'][idx * 3 + 0]
                        wire = wirenames[dat[f'SpecPll{pll_idx}Ins'][idx * 3 + 2]]
                        if pin_row == 1:
                            bel.portmap[nam] = wire
                        else:
                            # some of the PLLVR inputs are in a special cell
                            # (9, 37), here we create aliases where the
                            # destination is the ports of the primitive, but
                            # you should keep in mind that nextpnr is designed
                            # so that it will not use such aliases. They have
                            # to be taken care of separately.
                            bel.portmap[nam] = f'PLLVR{nam}{wire}'
                            dev.aliases[row, col, f'PLLVR{nam}{wire}'] = (9, 37, wire)
                    for idx, nam in _pll_outputs:
                        wire = wirenames[dat[f'SpecPll{pll_idx}Outs'][idx * 3 + 2]]
                        bel.portmap[nam] = wire
                    bel.portmap['CLKIN'] = wirenames[124];
                    reset = wirenames[dat[f'SpecPll{pll_idx}Ins'][0 + 2]]
                    # VREN pin is placed in another cell
                    if pll_idx == 0:
                        vren = 'D0'
                    else:
                        vren = 'B0'
                    bel.portmap['VREN'] = f'PLLVRV{vren}'
                    dev.aliases[row, col, f'PLLVRV{vren}'] = (0, 37, vren)
                if name.startswith('OSC'):
                    # local ports
                    local_ports, aliases = _osc_ports[name, device]
                    bel.portmap.update(local_ports)
                    for port, alias in aliases.items():
                        bel.portmap[port] = port
                        dev.aliases[row, col, port] = alias

def dat_aliases(dat, dev):
    for row in dev.grid:
        for td in row:
            for dest, (src,) in zip(dat['X11s'], dat['X11Ins']):
                td.aliases[wirenames[dest]] = wirenames[src]

def tile_bitmap(dev, bitmap, empty=False):
    res = {}
    y = 0
    for idx, row in enumerate(dev.grid):
        x=0
        for jdx, td in enumerate(row):
            w = td.width
            h = td.height
            tile = bitmap[y:y+h,x:x+w]
            if tile.any() or empty:
                res[(idx, jdx)] = tile
            x+=w
        y+=h

    return res

def fuse_bitmap(db, bitmap):
    res = np.zeros((db.height, db.width), dtype=np.uint8)
    y = 0
    for idx, row in enumerate(db.grid):
        x=0
        for jdx, td in enumerate(row):
            w = td.width
            h = td.height
            res[y:y+h,x:x+w] = bitmap[(idx, jdx)]
            x+=w
        y+=h

    return res

def shared2flag(dev):
    "Convert mode bits that are shared between bels to flags"
    for idx, row in enumerate(dev.grid):
        for jdx, td in enumerate(row):
            for namea, bela in td.bels.items():
                bitsa = bela.mode_bits
                for nameb, belb in td.bels.items():
                    bitsb = belb.mode_bits
                    common_bits = bitsa & bitsb
                    if bitsa != bitsb and common_bits:
                        print(idx, jdx, namea, "and", nameb, "have common bits:", common_bits)
                        for mode, bits in bela.modes.items():
                            mode_cb = bits & common_bits
                            if mode_cb:
                                bela.flags[mode+"C"] = mode_cb
                                bits -= mode_cb
                        for mode, bits in belb.modes.items():
                            mode_cb = bits & common_bits
                            if mode_cb:
                                belb.flags[mode+"C"] = mode_cb
                                bits -= mode_cb

def get_route_bits(db, row, col):
    """ All routing bits for the cell """
    bits = set()
    for w in db.grid[row][col].pips.values():
        for v in w.values():
            bits.update(v)
    for w in db.grid[row][col].clock_pips.values():
        for v in w.values():
            bits.update(v)
    return bits

uturnlut = {'N': 'S', 'S': 'N', 'E': 'W', 'W': 'E'}
dirlut = {'N': (1, 0),
          'E': (0, -1),
          'S': (-1, 0),
          'W': (0, 1)}
def wire2global(row, col, db, wire):
    if wire in {'VCC', 'VSS'}:
        return wire

    m = re.match(r"([NESW])([128]\d)(\d)", wire)
    if not m: # not an inter-tile wire
        return f"R{row}C{col}_{wire}"
    direction, num, segment = m.groups()

    rootrow = row + dirlut[direction][0]*int(segment)
    rootcol = col + dirlut[direction][1]*int(segment)
    # wires wrap around the edges
    # assumes 1-based indexes
    if rootrow < 1:
        rootrow = 1 - rootrow
        direction = uturnlut[direction]
    if rootcol < 1:
        rootcol = 1 - rootcol
        direction = uturnlut[direction]
    if rootrow > db.rows:
        rootrow = 2*db.rows+1 - rootrow
        direction = uturnlut[direction]
    if rootcol > db.cols:
        rootcol = 2*db.cols+1 - rootcol
        direction = uturnlut[direction]
    # map cross wires to their origin
    #name = diaglut.get(direction+num, direction+num)
    return f"R{rootrow}C{rootcol}_{direction}{num}"

def loc2pin_name(db, row, col):
    """ returns name like "IOB3" without [A,B,C...]
    """
    if row == 0:
        side = 'T'
        idx = col + 1
    elif row == db.rows - 1:
        side = 'B'
        idx =  col + 1
    elif col == 0:
        side = 'L'
        idx =  row + 1
    else:
        side = 'R'
        idx = row + 1
    return f"IO{side}{idx}"

def loc2bank(db, row, col):
    """ returns bank index '0'...'n'
    """
    bank =  db.corners.get((row, col))
    if bank == None:
        name = loc2pin_name(db, row, col)
        nameA = name + 'A'
        if nameA in db.pin_bank:
            bank = db.pin_bank[nameA]
        else:
            bank = db.pin_bank[name + 'B']
    return bank

<|MERGE_RESOLUTION|>--- conflicted
+++ resolved
@@ -724,7 +724,6 @@
 
 # create clock aliases
 _clock_data = {
-<<<<<<< HEAD
         'GW1N-1':  { 'tap_start': [[1, 0, 3, 2], [3, 2, 1, 0]], 'quads': {( 6, 0, 11, 2, 3)}},
         'GW1NZ-1': { 'tap_start': [[1, 0, 3, 2], [3, 2, 1, 0]], 'quads': {( 6, 0, 11, 2, 3)}},
         'GW1NS-2': { 'tap_start': [[1, 0, 3, 2], [3, 2, 1, 0]], 'quads': {( 6, 0, 15, 2, 3)}},
@@ -743,32 +742,10 @@
         if row != -2:
             dev.nodes.setdefault(clknames[clk_idx], set()).add((row, col, wirenames[wire_idx]))
 
-=======
-        'GW1N-1':  { 'tap_start': [[1, 0, 3, 2], [3, 2, 1, 0]], 'quads': {( 6, 0, 11, 3, 4)}},
-        'GW1NZ-1': { 'tap_start': [[1, 0, 3, 2], [3, 2, 1, 0]], 'quads': {( 6, 0, 11, 3, 4)}},
-        'GW1NS-2': { 'tap_start': [[1, 0, 3, 2], [3, 2, 1, 0]], 'quads': {( 6, 0, 15, 3, 4)}},
-        'GW1N-4':  { 'tap_start': [[2, 1, 0, 3], [3, 2, 1, 0]], 'quads': {(10, 0, 20, 3, 4)}},
-        'GW1NS-4': { 'tap_start': [[2, 1, 0, 3], [3, 2, 1, 0]], 'quads': {(10, 0, 20, 3, 4)}},
-        'GW1N-9':  { 'tap_start': [[3, 2, 1, 0], [3, 2, 1, 0]], 'quads': {( 1, 0, 11, 2, 1), (19, 11, 29, 3, 4)}},
-        'GW1N-9C': { 'tap_start': [[3, 2, 1, 0], [3, 2, 1, 0]], 'quads': {( 1, 0, 11, 2, 1), (19, 11, 29, 3, 4)}},
-        'GW2A-18': { 'tap_start': [[3, 2, 1, 0], [3, 2, 1, 0]], 'quads': {(10, 0, 28, 2, 1), (46, 28, 55, 3, 4)}},
-        }
-def fse_create_clocks(dev, device, dat, fse):
-    center_col = dat['center'][1] - 1
-    cols_wo_center = set(range(dev.cols)) - {center_col}
-    clkpin_wires = {}
-    # find center muxes
-    for clk_idx, row, col, wire_idx in {(i, dat['CmuxIns'][str(i - 80)][0] - 1, dat['CmuxIns'][str(i - 80)][1] - 1, dat['CmuxIns'][str(i - 80)][2]) for i in range(clknumbers['PCLKT0'], clknumbers['PCLKR1'] + 1)}:
-        if row != -2:
-            dev.nodes.setdefault(clknames[clk_idx], []).append((row, col, wirenames[wire_idx]))
-
-    # ignore x6 and x7 spines for now
->>>>>>> c9337d60
     spines = {f'SPINE{i}' for i in range(32)}
     for row, rd in enumerate(dev.grid):
         for col, rc in enumerate(rd):
             for dest, srcs in rc.clock_pips.items():
-<<<<<<< HEAD
                 for src in srcs.keys():
                     if src in spines and not dest.startswith('GT'):
                         dev.nodes.setdefault(src, set()).add((row, col, src))
@@ -780,42 +757,10 @@
     for spine_pair in range(4): # GB00/GB40, GB10/GB50, GB20/GB60, GB30/GB70
         tap_start = _clock_data[device]['tap_start'][0]
         tap_col = tap_start[spine_pair]
-=======
-                if dest in spines:
-                    dev.nodes.setdefault(dest, []).append((row, col, dest))
-                    for src in srcs.keys():
-                        dev.nodes.setdefault(src, []).append((row, col, src))
-
-    # GTx0 <- center row GTx0
-    # SPINExx <- spine_src
-    taps = {}
-    for spine_row, start_row, end_row, qno_l, qno_r in _clock_data[device]['quads']:
-        for row in set(range(start_row, end_row)) - {spine_row}:
-            quad = qno_l
-            col_off = 0
-            tap_start = _clock_data[device]['tap_start'][0]
-            for col in cols_wo_center:
-                if col > center_col:
-                    col_off = center_col + 1
-                    quad = qno_r
-                    tap_start = _clock_data[device]['tap_start'][1]
-                node_name = f'X{col}Y{spine_row}/GT00'
-                dev.nodes.setdefault(node_name, []).append((spine_row, col, 'GT00'))
-                dev.nodes.setdefault(node_name, []).append((row, col, 'GT00'))
-                node_name = f'X{col}Y{spine_row}/GT10'
-                dev.nodes.setdefault(node_name, []).append((spine_row, col, 'GT10'))
-                dev.nodes.setdefault(node_name, []).append((row, col, 'GT10'))
-
-    # GBx0 <- GBOx
-    for pair in range(4): # GB00/GB40, GB10/GB50, GB20/GB60, GB30/GB70
-        tap_start = _clock_data[device]['tap_start'][0]
-        tap_col = tap_start[pair]
->>>>>>> c9337d60
         last_col = center_col
         for col in range(dev.cols):
             if col == center_col + 1:
                 tap_start = _clock_data[device]['tap_start'][1]
-<<<<<<< HEAD
                 tap_col = tap_start[spine_pair] + col
                 last_col = dev.cols -1
             if (col > tap_col + 2) and (tap_col + 4 < last_col):
@@ -856,24 +801,6 @@
                         else:
                             dev.nodes.setdefault(node0_name, set()).add((row, col, 'GT00'))
                             dev.nodes.setdefault(node1_name, set()).add((row, col, 'GT10'))
-
-=======
-                tap_col = tap_start[pair] + col
-                last_col = dev.cols -1
-            if (col > tap_col + 2) and (tap_col + 4 < last_col):
-                tap_col += 4
-            taps.setdefault(pair, {}).setdefault(tap_col, set()).add(col)
-    for row in range(dev.rows):
-        for pair, tap_desc in taps.items():
-            for tap_col, cols in tap_desc.items():
-                for col in cols:
-                    node_name = f'X{tap_col}Y{row}/GBO0'
-                    dev.nodes.setdefault(node_name, []).append((row, tap_col, 'GBO0'))
-                    dev.nodes.setdefault(node_name, []).append((row, col, f'GB{pair}0'))
-                    node_name = f'X{tap_col}Y{row}/GBO1'
-                    dev.nodes.setdefault(node_name, []).append((row, tap_col, 'GBO1'))
-                    dev.nodes.setdefault(node_name, []).append((row, col, f'GB{pair + 4}0'))
->>>>>>> c9337d60
 
 def from_fse(device, fse, dat):
     dev = Device()

import sys
import os
import re
import pickle
import itertools
import math
import numpy as np
import json
import argparse
import importlib.resources
from collections import namedtuple
from apycula import codegen
from apycula import chipdb
from apycula.chipdb import add_attr_val, get_shortval_fuses, get_longval_fuses
from apycula import attrids
from apycula.attrids import pll_attrids, pll_attrvals
from apycula import bslib
from apycula import attrids
from apycula.wirenames import wirenames, wirenumbers

device = ""

_verilog_name = re.compile(r"^[A-Za-z_0-9][A-Za-z_0-9$]*$")
def sanitize_name(name):
    retname = name
    if name[-3:] == '_LC':
        retname = name[:-3]
    elif name[-6:] == '_DFFLC':
        retname = name[:-6]
    elif name[-4:] == '$iob':
        retname = name[:-4]
    if _verilog_name.fullmatch(retname):
        return retname
    return f"\{retname} "

def get_bels(data):
    later = []
    belre = re.compile(r"R(\d+)C(\d+)_(?:GSR|SLICE|IOB|MUX2_LUT5|MUX2_LUT6|MUX2_LUT7|MUX2_LUT8|ODDR|OSC[ZFH]?|BUFS|RAMW|RPLL[AB])(\w*)")
    for cellname, cell in data['modules']['top']['cells'].items():
        if cell['type'].startswith('DUMMY_') :
            continue
        bel = cell['attributes']['NEXTPNR_BEL']
        if bel in {"VCC", "GND"}: continue
        bels = belre.match(bel)
        if not bels:
            raise Exception(f"Unknown bel:{bel}")
        row, col, num = bels.groups()
        # The differential buffer is pushed to the end of the queue for processing
        # because it does not have an independent iostd, but adjusts to the normal pins
        # in the bank, if any are found
        if 'DIFF' in cell['attributes'].keys():
            later.append((cellname, cell, row, col, num))
            continue
        yield (cell['type'], int(row), int(col), num,
                cell['parameters'], cell['attributes'], sanitize_name(cellname))

    # diff iobs
    for cellname, cell, row, col, num in later:
        yield (cell['type'], int(row), int(col), num,
                cell['parameters'], cell['attributes'], sanitize_name(cellname))

def get_pips(data):
    pipre = re.compile(r"R(\d+)C(\d+)_([^_]+)_([^_]+)")
    for net in data['modules']['top']['netnames'].values():
        routing = net['attributes']['ROUTING']
        pips = routing.split(';')[1::3]
        for pip in pips:
            res = pipre.fullmatch(pip) # ignore alias
            if res:
                row, col, src, dest = res.groups()
                yield int(row), int(col), src, dest
            elif pip and "DUMMY" not in pip:
                print("Invalid pip:", pip)

def infovaluemap(infovalue, start=2):
    return {tuple(iv[:start]):iv[start:] for iv in infovalue}

# add the default pll attributes according to the documentation
_default_pll_inattrs = {
            'FCLKIN'        : '100.00',
            'IDIV_SEL'      : '0',
            'DYN_IDIV_SEL'  : 'false',
            'FBDIV_SEL'     : '00000000000000000000000000000010', # XXX not as in doc
            'DYN_FBDIV_SEL' : 'false',
            'ODIV_SEL'      : '00000000000000000000000000001000',
            'DYN_ODIV_SEL'  : 'false',
            'PSDA_SEL'      : '0000 ', # XXX extra space for compatibility, but it will work with or without it in the future
            'DUTYDA_SEL'    : '1000 ', # ^^^
            'DYN_DA_EN'     : 'false',
            'CLKOUT_FT_DIR' : '1',
            'CLKOUT_DLY_STEP': '00000000000000000000000000000000',
            'CLKOUTP_FT_DIR': '1',
            'CLKOUTP_DLY_STEP': '00000000000000000000000000000000',
            'DYN_SDIV_SEL'  : '00000000000000000000000000000010',
            'CLKFB_SEL'     : 'internal',
            'CLKOUTD_SRC'   : 'CLKOUT',
            'CLKOUTD3_SRC'  : 'CLKOUT',
            'CLKOUT_BYPASS' : 'false',
            'CLKOUTP_BYPASS': 'false',
            'CLKOUTD_BYPASS': 'false',
            'DEVICE'        : 'GW1N-1'

        }

def add_pll_default_attrs(attrs):
    pll_inattrs = attrs.copy()
    for k, v in _default_pll_inattrs.items():
        if k in pll_inattrs.keys():
            continue
        pll_inattrs[k] = v
    return pll_inattrs

_default_pll_internal_attrs = {
            'INSEL': 'CLKIN1',
            'FBSEL': 'CLKFB3',
            'PLOCK': 'ENABLE',
            'FLOCK': 'ENABLE',
            'FLTOP': 'ENABLE',
            'GMCMODE': 15,
            'CLKOUTDIV3': 'ENABLE',
            'CLKOUTDIV': 'ENABLE',
            'CLKOUTPS': 'ENABLE',
            'PDN': 'ENABLE',
            'PASEL': 0,
            'IRSTEN': 'ENABLE',
            'SRSTEN': 'ENABLE',
            'PWDEN': 'ENABLE',
            'RSTEN': 'ENABLE',
            'FLDCOUNT': 16,
            'GMCGAIN': 0,
            'LPR': 'R4',
            'ICPSEL': 50,
}

# typ - PLL type (RPLL, etc)
def set_pll_attrs(db, typ, attrs):
    pll_inattrs = add_pll_default_attrs(attrs)
    pll_attrs = _default_pll_internal_attrs.copy()
    pll_attrs['IRSTEN'] = 'DISABLE'
    pll_attrs['SRSTEN'] = 'DISABLE'

    if typ not in ['RPLL']:
        raise Exception(f"PLL type {typ} is not supported for now")

    # parse attrs
    for attr, val in pll_inattrs.items():
        # XXX clock in and feedback in
        if attr == 'CLKOUTD_SRC':
            if val == 'CLKOUTP':
                pll_attrs['CLKOUTDIVSEL'] = 'CLKOUTPS'
            continue
        if attr == 'CLKOUTD3_SRC':
            if val == 'CLKOUTP':
                pll_attrs['CLKOUTDIV3SEL'] = 'CLKOUTPS'
            continue
        # XXX selin
        if attr == 'DYN_IDIV_SEL':
            if val == 'true':
                pll_attrs['IDIVSEL'] = 'DYN'
            continue
        if attr == 'DYN_FBDIV_SEL':
            if val == 'true':
                pll_attrs['FDIVSEL'] = 'DYN'
            continue
        if attr == 'DYN_ODIV_SEL':
            if val == 'true':
                pll_attrs['ODIVSEL'] = 'DYN'
            continue
        if attr == 'CLKOUT_BYPASS':
            if val == 'true':
                pll_attrs['BYPCK'] = 'BYPASS'
            continue
        if attr == 'CLKOUTP_BYPASS':
            if val == 'true':
                pll_attrs['BYPCKPS'] = 'BYPASS'
            continue
        if attr == 'CLKOUTD_BYPASS':
            if val == 'true':
                pll_attrs['BYPCKDIV'] = 'BYPASS'
            continue
        if attr == 'IDIV_SEL':
            idiv = 1 + int(val, 2)
            pll_attrs['IDIV'] = idiv
            continue
        if attr == 'FBDIV_SEL':
            fbdiv = 1 + int(val, 2)
            pll_attrs['FDIV'] = fbdiv
            continue
        if attr == 'DYN_SDIV_SEL':
            pll_attrs['SDIV'] = 2 + int(val, 2)
            continue
        if attr == 'ODIV_SEL':
            odiv = int(val, 2)
            pll_attrs['ODIV'] = odiv
            continue
        if attr == 'FCLKIN':
            fclkin = float(val)
            continue

    # XXX input is 24MHz only and output either 52MHz or 56MHz
    # XXX input is 27MHz only and output either 58.5MHz or 63MHz
    if device != "GW1N-1" and device != "GW1NZ-1":
        raise Exception(f"PLL is not supported")
    if (abs(fclkin - 24) > 0.01 and device == "GW1N-1") or (abs(fclkin - 27) > 0.01 and device == "GW1NZ-1"):
        raise Exception(f"PLL input frequency {fclkin} is not supported")
    if fbdiv == 13 and idiv == 6 and odiv == 8:
        pll_attrs['FLDCOUNT'] = 16
        pll_attrs['ICPSEL'] = 20
        pll_attrs['LPR'] = 6
    elif fbdiv == 7 and idiv == 3 and odiv == 8:
        pll_attrs['FLDCOUNT'] = 16
        pll_attrs['ICPSEL'] = 40
        pll_attrs['LPR'] = 5
    else:
        raise Exception(f"PLL parameters are not supported for now")

    fin_attrs = set()
    for attr, val in pll_attrs.items():
        if isinstance(val, str):
            val = pll_attrvals[val]
        add_attr_val(db, 'PLL', fin_attrs, pll_attrids[attr], val)
    return fin_attrs

iostd_alias = {
        "HSTL18_II"  : "HSTL18_I",
        "SSTL18_I"   : "HSTL18_I",
        "SSTL18_II"  : "HSTL18_I",
        "HSTL15_I"   : "SSTL15",
        "SSTL25_II"  : "SSTL25_I",
        "SSTL33_II"  : "SSTL33_I",
        "LVTTL33"    : "LVCMOS33",
        }
# For each bank, remember the Bels used, mark whether Outs were among them and the standard.
class BankDesc:
    def __init__(self, iostd, inputs_only, bels_tiles, true_lvds_drive):
        self.iostd = iostd
        self.inputs_only = inputs_only
        self.bels_tiles = bels_tiles
        self.true_lvds_drive = true_lvds_drive

_banks = {}
_sides = "AB"
def place(db, tilemap, bels, cst, args):
    for typ, row, col, num, parms, attrs, cellname in bels:
        tiledata = db.grid[row-1][col-1]
        tile = tilemap[(row-1, col-1)]
        if typ == "GSR":
            pass
        elif typ.startswith('MUX2_'):
            pass
        elif typ == "BUFS":
            # fuses must be reset in order to activate so remove them
            bits2zero = set()
            for fuses in [fuses for fuses in parms.keys() if fuses in {'L', 'R'}]:
                bits2zero.update(tiledata.bels[f'BUFS{num}'].flags[fuses])
            for r, c in bits2zero:
                tile[r][c] = 0

        elif typ in {'OSC', 'OSCZ', 'OSCF', 'OSCH'}:
            divisor = int(parms['FREQ_DIV'], 2)
            if divisor % 2 == 1:
                raise Exception(f"Divisor of {typ} must be even")
            divisor //= 2
            if divisor in tiledata.bels[typ].modes:
                bits = tiledata.bels[typ].modes[divisor]
                for r, c in bits:
                    tile[r][c] = 1
        elif typ == "SLICE":
            lutmap = tiledata.bels[f'LUT{num}'].flags

            if 'ALU_MODE' in parms.keys():
                alu_bel = tiledata.bels[f"ALU{num}"]
                mode = str(parms['ALU_MODE'])
                for r_c in lutmap.values():
                    for r, c in r_c:
                        tile[r][c] = 0
                if mode in alu_bel.modes.keys():
                    bits = alu_bel.modes[mode]
                else:
                    bits = alu_bel.modes[str(int(mode, 2))]
                for r, c in bits:
                    tile[r][c] = 1
            else:
                init = str(parms['INIT'])
                init = init*(16//len(init))
                for bitnum, lutbit in enumerate(init[::-1]):
                    if lutbit == '0':
                        fuses = lutmap[bitnum]
                        for brow, bcol in fuses:
                            tile[brow][bcol] = 1

            if int(num) < 6:
                mode = str(parms['FF_TYPE']).strip('E')
                dffbits = tiledata.bels[f'DFF{num}'].modes[mode]
                for brow, bcol in dffbits:
                    tile[brow][bcol] = 1
            # XXX skip power
            if not cellname.startswith('\$PACKER'):
                cst.cells[cellname] = (row, col, int(num) // 2, _sides[int(num) % 2])
        elif typ[:3] == "IOB":
            # skip B for true lvds
            if 'DIFF' in attrs.keys():
                if attrs['DIFF_TYPE'] == 'TLVDS_OBUF' and attrs['DIFF'] == 'N':
                    continue
            edge = 'T'
            idx = col;
            if row == db.rows:
                edge = 'B'
            elif col == 1:
                edge = 'L'
                idx = row
            elif col == db.cols:
                edge = 'R'
                idx = row
            cst.ports[cellname] = f"IO{edge}{idx}{num}"
            iob = tiledata.bels[f'IOB{num}']
            if 'DIFF' in attrs.keys():
                mode = attrs['DIFF_TYPE']
            else:
                if int(parms["ENABLE_USED"], 2) and int(parms["OUTPUT_USED"], 2):
                    # TBUF = IOBUF - O
                    mode = "IOBUF"
                elif int(parms["INPUT_USED"], 2):
                    mode = "IBUF"
                elif int(parms["OUTPUT_USED"], 2):
                    mode = "OBUF"
                else:
                    raise ValueError("IOB has no in or output")

            pinless_io = False
            try:
                bank = chipdb.loc2bank(db, row - 1, col - 1)
                iostd = _banks.setdefault(bank, BankDesc(None, True, [], None)).iostd
            except KeyError:
                if not args.allow_pinless_io:
                    raise Exception(f"IO{edge}{idx}{num} is not allowed for a given package")
                pinless_io = True
                iostd = None

            # find io standard
            for flag in attrs.keys():
                flag_name_val = flag.split("=")
                if len(flag_name_val) < 2:
                    continue
                if flag[0] != chipdb.mode_attr_sep:
                    continue
                if flag_name_val[0] == chipdb.mode_attr_sep + "IO_TYPE":
                    if iostd and iostd != flag_name_val[1]:
                        raise Exception(f"Different I/O modes for the same bank {bank} were specified: {iostd} and {flag_name_val[1]}")
                    iostd = iostd_alias.get(flag_name_val[1], flag_name_val[1])

            # first used pin sets bank's iostd
            # XXX default io standard may be board-dependent!
            if not iostd:
                if 'DIFF' in attrs.keys():
                    iostd = "LVCMOS25"
                else:
                    iostd = "LVCMOS18"
            if not pinless_io:
                _banks[bank].iostd = iostd
                if mode == 'IBUF':
                    _banks[bank].bels_tiles.append((iob, tile))
                else:
                    _banks[bank].inputs_only = False

            if 'DIFF' in attrs.keys():
                _banks[bank].true_lvds_drive = "3.5"
            cst.attrs.setdefault(cellname, {}).update({"IO_TYPE": iostd})

            # collect flag bits
            if iostd not in iob.iob_flags.keys():
                print(f"Warning: {iostd} isn't allowed for IO{edge}{idx}{num}. Set LVCMOS18 instead.")
                iostd = 'LVCMOS18'
            if mode not in iob.iob_flags[iostd].keys() :
                    raise Exception(f"IO{edge}{idx}{num}. {mode} is not allowed for a given io standard {iostd}")
            bits = iob.iob_flags[iostd][mode].encode_bits.copy()
            # XXX OPEN_DRAIN must be after DRIVE
            attrs_keys = attrs.keys()
            if 'DIFF' not in attrs_keys:
                if 'OPEN_DRAIN=ON' in attrs_keys:
                    attrs_keys = itertools.chain(attrs_keys, ['OPEN_DRAIN=ON'])
                for flag in attrs.keys():
                    flag_name_val = flag.split("=")
                    if len(flag_name_val) < 2:
                        continue
                    if flag[0] != chipdb.mode_attr_sep:
                        continue
                    if flag_name_val[0] == chipdb.mode_attr_sep + "IO_TYPE":
                        continue
                    # skip OPEN_DRAIN=OFF can't clear by mask and OFF is the default
                    if flag_name_val[0] == chipdb.mode_attr_sep + "OPEN_DRAIN" \
                            and flag_name_val[1] == 'OFF':
                                continue
                    # set flag
                    mode_desc = iob.iob_flags[iostd][mode]
                    try:
                       flag_desc = mode_desc.flags[flag_name_val[0][1:]]
                       flag_bits = flag_desc.options[flag_name_val[1]]
                    except KeyError:
                        raise Exception(
                                f"Incorrect attribute {flag[1:]} (iostd:\"{iostd}\", mode:{mode})")
                    bits -= flag_desc.mask
                    bits.update(flag_bits)
                    cst.attrs[cellname].update({flag_name_val[0][1:] : flag_name_val[1]})
            for r, c in bits:
                tile[r][c] = 1

            if pinless_io:
                return
        elif typ == "ODDR":
            bel = tiledata.bels[f'ODDR{num}']
            bits = bel.modes['ENABLE'].copy()
            if int(attrs["IOBUF"], 2):
                bits.update(bel.flags['IOBUF'])
            for r, c in bits:
                tile[r][c] = 1
        elif typ == "RAMW":
            bel = tiledata.bels['RAM16']
            bits = bel.modes['0']
            #print(typ, bits)
            for r, c in bits:
                tile[r][c] = 1
        elif typ.startswith('RPLL'):
            pll_attrs = set_pll_attrs(db, 'RPLL', parms)
            bits = get_shortval_fuses(db, tiledata.ttyp, pll_attrs, 'PLL')
            #print(typ, bits)
            for r, c in bits:
                tile[r][c] = 1

        else:
            print("unknown type", typ)

    # If the entire bank has only inputs, the LVCMOS12/15/18 bit is set
    # in each IBUF regardless of the actual I/O standard.
    for bank, bank_desc in _banks.items():
        #bank enable
        brow, bcol = db.bank_tiles[bank]
        tiledata = db.grid[brow][bcol]
        btile = tilemap[(brow, bcol)]
        bank_bel = tiledata.bels['BANK' + bank]
        bits = bank_bel.modes['ENABLE'].copy()
        iostd = bank_desc.iostd
        if bank_desc.inputs_only:
            if bank_desc.iostd in {'LVCMOS33', 'LVCMOS25'}:
                for bel, tile in bank_desc.bels_tiles:
                    for row, col in bel.lvcmos121518_bits:
                        tile[row][col] = 1
            iostd = bank_bel.bank_input_only_modes[bank_desc.iostd]
        # iostd flag
        bits |= bank_bel.bank_flags[iostd]
        if bank_desc.true_lvds_drive:
            # XXX set drive
            comb_mode = f'LVDS25#{iostd}'
            if comb_mode not in bank_bel.bank_flags.keys():
                    raise Exception(
                            f'Incorrect iostd "{iostd}" for bank with "LVDS25" pin')
            bits |= bank_bel.bank_flags[comb_mode]
        for row, col in bits:
            btile[row][col] = 1

def route(db, tilemap, pips):
    for row, col, src, dest in pips:
        tiledata = db.grid[row-1][col-1]
        tile = tilemap[(row-1, col-1)]

        try:
            if dest in tiledata.clock_pips:
                bits = tiledata.clock_pips[dest][src]
            else:
                bits = tiledata.pips[dest][src]
        except KeyError:
            print(src, dest, "not found in tile", row, col)
            breakpoint()
            continue
        for row, col in bits:
            tile[row][col] = 1

def header_footer(db, bs, compress):
    """
    Generate fs header and footer
    Currently limited to checksum with
    CRC_check and security_bit_enable set
    """
    bs = np.fliplr(bs)
    bs=np.packbits(bs)
    # configuration data checksum is computed on all
    # data in 16bit format
    bb = np.array(bs)

    res = int(bb[0::2].sum() * pow(2,8) + bb[1::2].sum())
    checksum = res & 0xffff

    if compress:
        # update line 0x10 with compress enable bit
        # rest (keys) is done in bslib.write_bitstream
        hdr10 = int.from_bytes(db.cmd_hdr[4], 'big') | (1 << 13)
        db.cmd_hdr[4] = bytearray.fromhex(f"{hdr10:016x}")

    # set the checksum
    db.cmd_ftr[1] = bytearray.fromhex(f"{0x0A << 56 | checksum:016x}")

def dualmode_pins(db, tilemap, args):
    bits = set()
    if args.jtag_as_gpio:
        bits.update(db.grid[0][0].bels['CFG'].flags['JTAG'])
    if args.sspi_as_gpio:
        bits.update(db.grid[0][0].bels['CFG'].flags['SSPI'])
    if args.mspi_as_gpio:
        bits.update(db.grid[0][0].bels['CFG'].flags['MSPI'])
    if args.ready_as_gpio:
        bits.update(db.grid[0][0].bels['CFG'].flags['READY'])
    if args.done_as_gpio:
        bits.update(db.grid[0][0].bels['CFG'].flags['DONE'])
    if args.reconfign_as_gpio:
        bits.update(db.grid[0][0].bels['CFG'].flags['RECONFIG'])
    if bits:
        tile = tilemap[(0, 0)]
        for row, col in bits:
            tile[row][col] = 1

def main():
<<<<<<< HEAD
    global device
=======
    pil_available = True
    try:
        from PIL import Image
    except ImportError:
        pil_available = False
>>>>>>> 6cced159
    parser = argparse.ArgumentParser(description='Pack Gowin bitstream')
    parser.add_argument('netlist')
    parser.add_argument('-d', '--device', required=True)
    parser.add_argument('-o', '--output', default='pack.fs')
    parser.add_argument('-c', '--compress', default=False, action='store_true')
    parser.add_argument('-s', '--cst', default = None)
    parser.add_argument('--allow_pinless_io', action = 'store_true')
    parser.add_argument('--jtag_as_gpio', action = 'store_true')
    parser.add_argument('--sspi_as_gpio', action = 'store_true')
    parser.add_argument('--mspi_as_gpio', action = 'store_true')
    parser.add_argument('--ready_as_gpio', action = 'store_true')
    parser.add_argument('--done_as_gpio', action = 'store_true')
    parser.add_argument('--reconfign_as_gpio', action = 'store_true')
    if pil_available:
        parser.add_argument('--png')

    args = parser.parse_args()
    device = args.device
    # For tool integration it is allowed to pass a full part number
    m = re.match("GW1N(S|Z)?[A-Z]*-(LV|UV|UX)([0-9])C?([A-Z]{2}[0-9]+P?)(C[0-9]/I[0-9])", device)
    if m:
        mods = m.group(1) or ""
        luts = m.group(3)
        device = f"GW1N{mods}-{luts}"

    with importlib.resources.open_binary("apycula", f"{device}.pickle") as f:
        db = pickle.load(f)
    with open(args.netlist) as f:
        pnr = json.load(f)

    tilemap = chipdb.tile_bitmap(db, db.template, empty=True)
    cst = codegen.Constraints()
    bels = get_bels(pnr)
    place(db, tilemap, bels, cst, args)
    pips = get_pips(pnr)
    route(db, tilemap, pips)
    dualmode_pins(db, tilemap, args)
    res = chipdb.fuse_bitmap(db, tilemap)
    header_footer(db, res, args.compress)
    if pil_available and args.png:
        bslib.display(args.png, res)
    bslib.write_bitstream(args.output, res, db.cmd_hdr, db.cmd_ftr, args.compress)
    if args.cst:
        with open(args.cst, "w") as f:
                cst.write(f)

if __name__ == '__main__':
    main()<|MERGE_RESOLUTION|>--- conflicted
+++ resolved
@@ -519,15 +519,12 @@
             tile[row][col] = 1
 
 def main():
-<<<<<<< HEAD
     global device
-=======
     pil_available = True
     try:
         from PIL import Image
     except ImportError:
         pil_available = False
->>>>>>> 6cced159
     parser = argparse.ArgumentParser(description='Pack Gowin bitstream')
     parser.add_argument('netlist')
     parser.add_argument('-d', '--device', required=True)

import pickle
from apycula import chipdb
from apycula import codegen
from apycula import tiled_fuzzer
from apycula import tracing
from apycula import gowin_unpack

def find_pins(db, pnr:codegen.Pnr, trace_args):
    pnr_result = pnr.run_pnr()
    tiles = chipdb.tile_bitmap(db, pnr_result.bitmap)

<<<<<<< HEAD
    trace_starts = []
    for args in trace_args:
        iob, pin_name, pin_idx, direction = args
        iob_type = "IOB" + iob[-1]
        fuzz_io_row, fuzz_io_col, bel_idx = gowin_unpack.tbrl2rc(db, iob)
        fuzz_io_node = db.grid[fuzz_io_row][fuzz_io_col].bels[iob_type].portmap["O"]
        trace_starts.append((fuzz_io_row, fuzz_io_col, fuzz_io_node))

    dests = [x for x in tracing.get_io_nodes(db) if x not in trace_starts]
    pinout = {}

    all_paths = []
    for trace_start, args in zip(trace_starts, trace_args):
        iob, pin_name, pin_idx, direction = args
        sdram_idxName = pin_name if pin_idx is None else f"{pin_name}[{pin_idx}]"

        path_dict = tracing.get_path_dict(tiles, db, trace_start)
        paths = tracing.get_paths(path_dict, [trace_start], dests)
        all_paths.append(paths[0])
        possible_pins = list({path[-1] for path in paths})
        if len(possible_pins) > 1:
            print(f"WARNING: Multiple candidates found for {sdram_idxName}: {possible_pins}")
        if not possible_pins:
            print(f"WARNING: No candidate found for {sdram_idxName}")
        else:
            pin_node = possible_pins[0]  #pin : [row, col, wire]
            tbrl_pin = tracing.io_node_to_tbrl(db, pin_node)
            pinout[sdram_idxName] = (*pin_node[:2], tbrl_pin[-1])
    # all_paths = {k:v for k, v in enumerate(all_paths)}             
    # # print(all_paths)
    # tracing.visualize_grid(all_paths, db.rows, db.cols, save_name="sdram_pinout.jpeg")

    return pinout

def run_script(db, pins, device, package, partnumber):
    sdram_pins = []
    pinout = []

    # No QFN48 in current db and QFN48P matches the device (from datasheets)
    if device == "GW1NSR-4C" and package=="QFN48":
        package = "QFN48P"
    
    for pinName, pincount, iostd in pins: 
        if pincount == 0:
            sdram_port = sdram_idxName = pinName
            sdram_pins.append((sdram_port, pinName, None, iostd))
        else:
            sdram_port = f"[{pincount-1}:0] {pinName}"
            for idx in range(pincount): 
                sdram_pins.append((sdram_port, pinName, idx, iostd))
    
    #Use only pins without a special function to avoid placement errors
    all_pins = db.pinout[device][package]
    package_pins = [all_pins[k][0] for k in all_pins if not all_pins[k][1]]
    
    i = 0
    while i < len(sdram_pins):
        trace_args = []
        pnr = codegen.Pnr()
        pnr.cst = codegen.Constraints()
        pnr.netlist_type = "verilog"
        pnr.netlist = codegen.Module()
        pnr.device = device
        pnr.partnumber = partnumber

        for fuzz_pin, sdram_pin in zip(package_pins, sdram_pins[i:i+len(package_pins)]):
            sdram_port, sdram_pin_name, idx, iostd = sdram_pin
            sdram_idxName = sdram_pin_name if idx is None else f"{sdram_pin_name}[{idx}]"
            sdram_io_mod_name = f"{sdram_pin_name}_{idx}_iobased"

            suffix = f"_{idx}" if idx is not None else ""
            fuzz_input_wire = f"__{fuzz_pin}_input_{sdram_pin_name}{suffix}"
            fuzz_output_wire = f"__{fuzz_pin}_output_{sdram_pin_name}{suffix}"

            if sdram_pin_name.startswith("IO"):
                pnr.cst.ports[fuzz_input_wire] = fuzz_pin
                pnr.netlist.inputs.add(fuzz_input_wire)
                trace_args.append((fuzz_pin, sdram_pin_name, idx, "input"))
                pnr.netlist.inouts.add(sdram_port)
                iob = codegen.Primitive("TBUF", sdram_io_mod_name)
                iob.portmap["O"] = sdram_idxName
                iob.portmap["I"] = fuzz_input_wire
                iob.portmap["OEN"] = "1'b1"
                pnr.netlist.primitives[sdram_io_mod_name] = iob

            elif sdram_pin_name.startswith("O"):
                trace_args.append((fuzz_pin, sdram_pin_name, idx, "input"))
                pnr.cst.ports[fuzz_input_wire] = fuzz_pin
                pnr.netlist.inputs.add(fuzz_input_wire)
                pnr.netlist.outputs.add(sdram_port)
                iob = codegen.Primitive("OBUF", sdram_io_mod_name)
                iob.portmap["O"] = sdram_idxName
                iob.portmap["I"] = fuzz_input_wire
                pnr.netlist.primitives[sdram_io_mod_name] = iob

            elif sdram_pin_name.startswith("I"):
                trace_args.append((fuzz_pin, sdram_pin_name, idx, "output"))
                pnr.cst.ports[fuzz_output_wire] = fuzz_pin
                pnr.netlist.outputs.add(fuzz_output_wire)
                pnr.netlist.inputs.add(sdram_port)
                iob = codegen.Primitive("IBUF", sdram_io_mod_name)
                iob.portmap["I"] = sdram_idxName
                iob.portmap["O"] = fuzz_output_wire
                pnr.netlist.primitives[sdram_io_mod_name] = iob
            else:
                raise ValueError(pinName)
        
        i += len(package_pins)
        iter_pinout = find_pins(db, pnr, trace_args)
        iter_pinout = [(k,*v,iostd) for k, v in iter_pinout.items()]
        pinout.extend(iter_pinout)
    
    # draw_map = {k:[(r,c)] for k, r, c, _, _ in pinout }             
    # tracing.visualize_grid(draw_map, db.rows, db.cols, save_name="sdram_pinout.jpeg")
    return pinout

=======
    for (i, j), tile in tiles.items():
        bels, _, _ = gowin_unpack.parse_tile_(db, i, j, tile)
        iob_location = f"R{i}C{j}"
        print(iob_location, bels)
        if bels and ("IOBA" in bels or "IOBB" in bels):
            bel = next(iter(bels))
            belname = tiled_fuzzer.rc2tbrl(db, i+1, j+1, bel[-1])
            print(db.rows, db.cols)
            print(idxName, belname)
            return (idxName, i, j, bel[-1], iostd)

    raise Exception(f"No IOB found for {port}")
>>>>>>> 9044639a

params = {
    "GW1NS-4": [{
        "package": "QFN48",#??
        "device": "GW1NSR-4C",
        "partnumber": "GW1NSR-LV4CQN48PC7/I6",
        "pins": [
            ("O_hpram_ck", 2, None),
            ("O_hpram_ck_n", 2, None),
            ("O_hpram_cs_n", 2, None),
            ("O_hpram_reset_n", 2, None),
            ("IO_hpram_dq", 16, None),
            ("IO_hpram_rwds", 2, None),
        ],
    }],

    "GW1N-9": [{
        "package": "QFN88",
        "device": "GW1NR-9",
        "partnumber": "GW1NR-UV9QN88C6/I5",
        "pins": [
            ("IO_sdram_dq", 16, "LVCMOS33"),
            ("O_sdram_clk", 0, "LVCMOS33"),
            ("O_sdram_cke", 0, "LVCMOS33"),
            ("O_sdram_cs_n", 0, "LVCMOS33"),
            ("O_sdram_cas_n", 0, "LVCMOS33"),
            ("O_sdram_ras_n", 0, "LVCMOS33"),
            ("O_sdram_wen_n", 0, "LVCMOS33"),
            ("O_sdram_addr", 12, "LVCMOS33"),
            ("O_sdram_dqm", 2, "LVCMOS33"),
            ("O_sdram_ba", 2, "LVCMOS33")
        ],
    }],

    "GW1N-9C": [{
        "package": "QFN88P",
        "device": "GW1NR-9C",
        "partnumber": "GW1NR-LV9QN88PC6/I5",
        "pins": [
            ("O_psram_ck", 2, None),
            ("O_psram_ck_n", 2, None),
            ("O_psram_cs_n", 2, None),
            ("O_psram_reset_n", 2, None),
            ("IO_psram_dq", 16, None),
            ("IO_psram_rwds", 2, None),
        ],
    }],
    
    "GW2A-18C": [{
        "package": "QFN88",
        "device": "GW2AR-18C",
        "partnumber": "GW2AR-LV18QN88C8/I7",
        "pins": [
            ("O_sdram_clk", 0, "LVCMOS33"),
            ("O_sdram_cke", 0, "LVCMOS33"),
            ("O_sdram_cs_n", 0, "LVCMOS33"),
            ("O_sdram_cas_n", 0, "LVCMOS33"),
            ("O_sdram_ras_n", 0, "LVCMOS33"),
            ("O_sdram_wen_n", 0, "LVCMOS33"),
            ("O_sdram_dqm", 4, "LVCMOS33"),
            ("O_sdram_addr", 11, "LVCMOS33"),
            ("O_sdram_ba", 2, "LVCMOS33"),
            ("IO_sdram_dq", 32, "LVCMOS33"),
        ]
    }],
}

<<<<<<< HEAD
if __name__ == "__main__": 
    with open(f"{tiled_fuzzer.device}_stage2.pickle", 'rb') as f:
        db = pickle.load(f)

    if tiled_fuzzer.device in params:
        devices = params[tiled_fuzzer.device]
        for device_args in devices:
            tiled_fuzzer.params = device_args
            pinmap = run_script(db, device_args["pins"], device_args["device"], device_args["package"], device_args["partnumber"])
            db.sip_cst.setdefault(device_args["device"], {})[device_args["package"]] = pinmap
    
    with open(f"{tiled_fuzzer.device}_stage3.pickle", 'wb') as f:
        pickle.dump(db, f)
=======
with open(f"{tiled_fuzzer.device}_stage1.pickle", 'rb') as f:
    db = pickle.load(f)

pool = Pool()

if tiled_fuzzer.device in params:
    devices = params[tiled_fuzzer.device]
    for device in devices:
        tiled_fuzzer.params = device
        pins = device["pins"]

        runs = []
        for pinName, pinBuswidth, iostd in pins:
            if (pinBuswidth == 0):
                runs.append((pinName, None, iostd))
            else:
                for pinIdx in range(0, pinBuswidth):
                    runs.append((pinName, pinIdx, iostd))

        print(runs)

        pinmap = pool.map(lambda params: run_script(*params), runs)

        # check for duplicates
        seen = {}
        for pin in pinmap:
            wire = pin[0]
            bel = pin[1:4]
            if bel in seen:
                print("WARNING:", wire, "conflicts with", seen[bel], "at", bel)
            else:
                seen[bel] = wire

        db.sip_cst.setdefault(device["device"], {})[device["package"]] = pinmap

with open(f"{tiled_fuzzer.device}_stage2.pickle", 'wb') as f:
    pickle.dump(db, f)
>>>>>>> 9044639a
<|MERGE_RESOLUTION|>--- conflicted
+++ resolved
@@ -1,132 +1,47 @@
+#!/usr/bin/python3
+
 import pickle
-from apycula import chipdb
-from apycula import codegen
-from apycula import tiled_fuzzer
-from apycula import tracing
-from apycula import gowin_unpack
+from multiprocessing.dummy import Pool
 
-def find_pins(db, pnr:codegen.Pnr, trace_args):
-    pnr_result = pnr.run_pnr()
+from apycula import codegen, tiled_fuzzer, gowin_unpack, chipdb
+
+def run_script(pinName : str, idx=None, iostd=None):
+    if idx == None:
+        port = pinName
+        idxName = pinName
+    else:
+        port = f"[{idx}:{idx}] {pinName}"
+        idxName = f"{pinName}[{idx}]"
+
+    mod = codegen.Module()
+    cst = codegen.Constraints()
+
+    name = "iobased"
+    if pinName.startswith("IO"):
+        mod.inouts.add(port)
+        iob = codegen.Primitive("TBUF", name)
+        iob.portmap["O"] = idxName
+        iob.portmap["I"] = ""
+        iob.portmap["OEN"] = ""
+        mod.primitives[name] = iob
+    elif pinName.startswith("O"):
+        mod.outputs.add(port)
+        iob = codegen.Primitive("OBUF", name)
+        iob.portmap["O"] = idxName
+        iob.portmap["I"] = ""
+        mod.primitives[name] = iob
+    elif pinName.startswith("I"):
+        mod.inputs.add(port)
+        iob = codegen.Primitive("IBUF", name)
+        iob.portmap["I"] = idxName
+        iob.portmap["O"] = ""
+        mod.primitives[name] = iob
+    else:
+        raise ValueError(pinName)
+
+    pnr_result = tiled_fuzzer.run_pnr(mod, cst, {})
     tiles = chipdb.tile_bitmap(db, pnr_result.bitmap)
 
-<<<<<<< HEAD
-    trace_starts = []
-    for args in trace_args:
-        iob, pin_name, pin_idx, direction = args
-        iob_type = "IOB" + iob[-1]
-        fuzz_io_row, fuzz_io_col, bel_idx = gowin_unpack.tbrl2rc(db, iob)
-        fuzz_io_node = db.grid[fuzz_io_row][fuzz_io_col].bels[iob_type].portmap["O"]
-        trace_starts.append((fuzz_io_row, fuzz_io_col, fuzz_io_node))
-
-    dests = [x for x in tracing.get_io_nodes(db) if x not in trace_starts]
-    pinout = {}
-
-    all_paths = []
-    for trace_start, args in zip(trace_starts, trace_args):
-        iob, pin_name, pin_idx, direction = args
-        sdram_idxName = pin_name if pin_idx is None else f"{pin_name}[{pin_idx}]"
-
-        path_dict = tracing.get_path_dict(tiles, db, trace_start)
-        paths = tracing.get_paths(path_dict, [trace_start], dests)
-        all_paths.append(paths[0])
-        possible_pins = list({path[-1] for path in paths})
-        if len(possible_pins) > 1:
-            print(f"WARNING: Multiple candidates found for {sdram_idxName}: {possible_pins}")
-        if not possible_pins:
-            print(f"WARNING: No candidate found for {sdram_idxName}")
-        else:
-            pin_node = possible_pins[0]  #pin : [row, col, wire]
-            tbrl_pin = tracing.io_node_to_tbrl(db, pin_node)
-            pinout[sdram_idxName] = (*pin_node[:2], tbrl_pin[-1])
-    # all_paths = {k:v for k, v in enumerate(all_paths)}             
-    # # print(all_paths)
-    # tracing.visualize_grid(all_paths, db.rows, db.cols, save_name="sdram_pinout.jpeg")
-
-    return pinout
-
-def run_script(db, pins, device, package, partnumber):
-    sdram_pins = []
-    pinout = []
-
-    # No QFN48 in current db and QFN48P matches the device (from datasheets)
-    if device == "GW1NSR-4C" and package=="QFN48":
-        package = "QFN48P"
-    
-    for pinName, pincount, iostd in pins: 
-        if pincount == 0:
-            sdram_port = sdram_idxName = pinName
-            sdram_pins.append((sdram_port, pinName, None, iostd))
-        else:
-            sdram_port = f"[{pincount-1}:0] {pinName}"
-            for idx in range(pincount): 
-                sdram_pins.append((sdram_port, pinName, idx, iostd))
-    
-    #Use only pins without a special function to avoid placement errors
-    all_pins = db.pinout[device][package]
-    package_pins = [all_pins[k][0] for k in all_pins if not all_pins[k][1]]
-    
-    i = 0
-    while i < len(sdram_pins):
-        trace_args = []
-        pnr = codegen.Pnr()
-        pnr.cst = codegen.Constraints()
-        pnr.netlist_type = "verilog"
-        pnr.netlist = codegen.Module()
-        pnr.device = device
-        pnr.partnumber = partnumber
-
-        for fuzz_pin, sdram_pin in zip(package_pins, sdram_pins[i:i+len(package_pins)]):
-            sdram_port, sdram_pin_name, idx, iostd = sdram_pin
-            sdram_idxName = sdram_pin_name if idx is None else f"{sdram_pin_name}[{idx}]"
-            sdram_io_mod_name = f"{sdram_pin_name}_{idx}_iobased"
-
-            suffix = f"_{idx}" if idx is not None else ""
-            fuzz_input_wire = f"__{fuzz_pin}_input_{sdram_pin_name}{suffix}"
-            fuzz_output_wire = f"__{fuzz_pin}_output_{sdram_pin_name}{suffix}"
-
-            if sdram_pin_name.startswith("IO"):
-                pnr.cst.ports[fuzz_input_wire] = fuzz_pin
-                pnr.netlist.inputs.add(fuzz_input_wire)
-                trace_args.append((fuzz_pin, sdram_pin_name, idx, "input"))
-                pnr.netlist.inouts.add(sdram_port)
-                iob = codegen.Primitive("TBUF", sdram_io_mod_name)
-                iob.portmap["O"] = sdram_idxName
-                iob.portmap["I"] = fuzz_input_wire
-                iob.portmap["OEN"] = "1'b1"
-                pnr.netlist.primitives[sdram_io_mod_name] = iob
-
-            elif sdram_pin_name.startswith("O"):
-                trace_args.append((fuzz_pin, sdram_pin_name, idx, "input"))
-                pnr.cst.ports[fuzz_input_wire] = fuzz_pin
-                pnr.netlist.inputs.add(fuzz_input_wire)
-                pnr.netlist.outputs.add(sdram_port)
-                iob = codegen.Primitive("OBUF", sdram_io_mod_name)
-                iob.portmap["O"] = sdram_idxName
-                iob.portmap["I"] = fuzz_input_wire
-                pnr.netlist.primitives[sdram_io_mod_name] = iob
-
-            elif sdram_pin_name.startswith("I"):
-                trace_args.append((fuzz_pin, sdram_pin_name, idx, "output"))
-                pnr.cst.ports[fuzz_output_wire] = fuzz_pin
-                pnr.netlist.outputs.add(fuzz_output_wire)
-                pnr.netlist.inputs.add(sdram_port)
-                iob = codegen.Primitive("IBUF", sdram_io_mod_name)
-                iob.portmap["I"] = sdram_idxName
-                iob.portmap["O"] = fuzz_output_wire
-                pnr.netlist.primitives[sdram_io_mod_name] = iob
-            else:
-                raise ValueError(pinName)
-        
-        i += len(package_pins)
-        iter_pinout = find_pins(db, pnr, trace_args)
-        iter_pinout = [(k,*v,iostd) for k, v in iter_pinout.items()]
-        pinout.extend(iter_pinout)
-    
-    # draw_map = {k:[(r,c)] for k, r, c, _, _ in pinout }             
-    # tracing.visualize_grid(draw_map, db.rows, db.cols, save_name="sdram_pinout.jpeg")
-    return pinout
-
-=======
     for (i, j), tile in tiles.items():
         bels, _, _ = gowin_unpack.parse_tile_(db, i, j, tile)
         iob_location = f"R{i}C{j}"
@@ -139,23 +54,11 @@
             return (idxName, i, j, bel[-1], iostd)
 
     raise Exception(f"No IOB found for {port}")
->>>>>>> 9044639a
 
+# these are all system in package variants with magic wire names connected interally
+# pin names are obtained from litex-boards
+# (pin name, bus width, iostd)
 params = {
-    "GW1NS-4": [{
-        "package": "QFN48",#??
-        "device": "GW1NSR-4C",
-        "partnumber": "GW1NSR-LV4CQN48PC7/I6",
-        "pins": [
-            ("O_hpram_ck", 2, None),
-            ("O_hpram_ck_n", 2, None),
-            ("O_hpram_cs_n", 2, None),
-            ("O_hpram_reset_n", 2, None),
-            ("IO_hpram_dq", 16, None),
-            ("IO_hpram_rwds", 2, None),
-        ],
-    }],
-
     "GW1N-9": [{
         "package": "QFN88",
         "device": "GW1NR-9",
@@ -173,7 +76,6 @@
             ("O_sdram_ba", 2, "LVCMOS33")
         ],
     }],
-
     "GW1N-9C": [{
         "package": "QFN88P",
         "device": "GW1NR-9C",
@@ -187,7 +89,19 @@
             ("IO_psram_rwds", 2, None),
         ],
     }],
-    
+    "GW1NS-4": [{
+        "package": "QFN48",#??
+        "device": "GW1NSR-4C",
+        "partnumber": "GW1NSR-LV4CQN48PC7/I6",
+        "pins": [
+            ("O_hpram_ck", 2, None),
+            ("O_hpram_ck_n", 2, None),
+            ("O_hpram_cs_n", 2, None),
+            ("O_hpram_reset_n", 2, None),
+            ("IO_hpram_dq", 16, None),
+            ("IO_hpram_rwds", 2, None),
+        ],
+    }],
     "GW2A-18C": [{
         "package": "QFN88",
         "device": "GW2AR-18C",
@@ -207,21 +121,6 @@
     }],
 }
 
-<<<<<<< HEAD
-if __name__ == "__main__": 
-    with open(f"{tiled_fuzzer.device}_stage2.pickle", 'rb') as f:
-        db = pickle.load(f)
-
-    if tiled_fuzzer.device in params:
-        devices = params[tiled_fuzzer.device]
-        for device_args in devices:
-            tiled_fuzzer.params = device_args
-            pinmap = run_script(db, device_args["pins"], device_args["device"], device_args["package"], device_args["partnumber"])
-            db.sip_cst.setdefault(device_args["device"], {})[device_args["package"]] = pinmap
-    
-    with open(f"{tiled_fuzzer.device}_stage3.pickle", 'wb') as f:
-        pickle.dump(db, f)
-=======
 with open(f"{tiled_fuzzer.device}_stage1.pickle", 'rb') as f:
     db = pickle.load(f)
 
@@ -258,5 +157,4 @@
         db.sip_cst.setdefault(device["device"], {})[device["package"]] = pinmap
 
 with open(f"{tiled_fuzzer.device}_stage2.pickle", 'wb') as f:
-    pickle.dump(db, f)
->>>>>>> 9044639a
+    pickle.dump(db, f)